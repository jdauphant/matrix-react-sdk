--- conflicted
+++ resolved
@@ -31,13 +31,10 @@
     IEventRelation,
     IUnsigned,
 } from 'matrix-js-sdk/src/matrix';
-<<<<<<< HEAD
 import {
     ISyncStateData, SyncState,
 } from 'matrix-js-sdk/src/sync';
-=======
 import { normalize } from "matrix-js-sdk/src/utils";
->>>>>>> 825a0af4
 
 import { MatrixClientPeg as peg } from '../../src/MatrixClientPeg';
 import dis from '../../src/dispatcher/dispatcher';
