--- conflicted
+++ resolved
@@ -32,11 +32,7 @@
     hasAvatar: boolean;
     noAvatarLabel?: string;
     hasAvatarLabel?: string;
-<<<<<<< HEAD
-    setAvatarUrl(url: string): Promise<any>;
-=======
     setAvatarUrl(url: string): Promise<unknown>;
->>>>>>> f4788a64
 }
 
 const MiniAvatarUploader: React.FC<IProps> = ({ hasAvatar, hasAvatarLabel, noAvatarLabel, setAvatarUrl, children }) => {
