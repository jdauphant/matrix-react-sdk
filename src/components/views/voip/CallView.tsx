--- conflicted
+++ resolved
@@ -26,14 +26,8 @@
 import { CallState, CallType, MatrixCall, CallEvent } from 'matrix-js-sdk/src/webrtc/call';
 import classNames from 'classnames';
 import AccessibleButton from '../elements/AccessibleButton';
-import AccessibleTooltipButton from "../elements/AccessibleTooltipButton";
 import { isOnlyCtrlOrCmdKeyEvent, Key } from '../../../Keyboard';
-import {
-    alwaysAboveLeftOf,
-    alwaysAboveRightOf,
-    ChevronFace,
-    ContextMenuTooltipButton,
-} from '../../structures/ContextMenu';
+import { alwaysAboveLeftOf, alwaysAboveRightOf, ChevronFace, ContextMenuButton } from '../../structures/ContextMenu';
 import CallContextMenu from '../context_menus/CallContextMenu';
 import { avatarUrlForMember } from '../../../Avatar';
 import DialpadContextMenu from '../context_menus/DialpadContextMenu';
@@ -481,56 +475,6 @@
             mx_CallView_callControls_hidden: !this.state.controlsVisible,
         });
 
-<<<<<<< HEAD
-        const vidMuteButton = this.props.call.type === CallType.Video ? <AccessibleTooltipButton
-            className={vidClasses}
-            onClick={this.onVidMuteClick}
-            title={this.state.vidMuted ? _t("Start the camera") : _t("Stop the camera")}
-        /> : null;
-
-        // The dial pad & 'more' button actions are only relevant in a connected call
-        // When not connected, we have to put something there to make the flexbox alignment correct
-        const dialpadButton = this.state.callState === CallState.Connected ? <ContextMenuTooltipButton
-            className="mx_CallView_callControls_button mx_CallView_callControls_dialpad"
-            inputRef={this.dialpadButton}
-            onClick={this.onDialpadClick}
-            isExpanded={this.state.showDialpad}
-            title={_t("Dialpad")}
-        /> : <div className="mx_CallView_callControls_button mx_CallView_callControls_button_dialpad_hidden" />;
-
-        const contextMenuButton = this.state.callState === CallState.Connected ? <ContextMenuTooltipButton
-            className="mx_CallView_callControls_button mx_CallView_callControls_button_more"
-            onClick={this.onMoreClick}
-            inputRef={this.contextMenuButton}
-            isExpanded={this.state.showMoreMenu}
-            title={_t("More")}
-        /> : <div className="mx_CallView_callControls_button mx_CallView_callControls_button_more_hidden" />;
-
-        // in the near future, the dial pad button will go on the left. For now, it's the nothing button
-        // because something needs to have margin-right: auto to make the alignment correct.
-        const callControls = <div className={callControlsClasses}>
-            {dialpadButton}
-            <AccessibleTooltipButton
-                className={micClasses}
-                onClick={this.onMicMuteClick}
-                title={this.state.micMuted ? _t("Unmute the microphone") : _t("Mute the microphone")}
-            />
-            <AccessibleTooltipButton
-                className="mx_CallView_callControls_button mx_CallView_callControls_button_hangup"
-                onClick={() => {
-                    dis.dispatch({
-                        action: 'hangup',
-                        room_id: callRoomId,
-                    });
-                }}
-                title={_t("Hangup")}
-            />
-            {vidMuteButton}
-            <div className={micCacheClasses} />
-            <div className={vidCacheClasses} />
-            {contextMenuButton}
-        </div>;
-=======
         // We don't support call upgrades (yet) so hide the video mute button in voice calls
         let vidMuteButton;
         if (this.props.call.type === CallType.Video) {
@@ -601,7 +545,6 @@
                 />
             );
         }
->>>>>>> c7560a25
 
         let dialPad;
         if (this.state.showDialpad) {
