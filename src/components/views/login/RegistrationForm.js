--- conflicted
+++ resolved
@@ -19,22 +19,12 @@
 import { field_input_incorrect } from '../../../UiEffects';
 import sdk from '../../../index';
 import Email from '../../../email';
-import Modal from '../../../Modal';
-
-<<<<<<< HEAD
-import React from 'react';
-import { field_input_incorrect } from '../../../UiEffects';
-import sdk from '../../../index';
-import Email from '../../../email';
 import { looksValid as phoneNumberLooksValid } from '../../../phonenumber';
 import Modal from '../../../Modal';
 
 const FIELD_EMAIL = 'field_email';
 const FIELD_PHONE_COUNTRY = 'field_phone_country';
 const FIELD_PHONE_NUMBER = 'field_phone_number';
-=======
-const FIELD_EMAIL = 'field_email';
->>>>>>> c22db1db
 const FIELD_USERNAME = 'field_username';
 const FIELD_PASSWORD = 'field_password';
 const FIELD_PASSWORD_CONFIRM = 'field_password_confirm';
@@ -189,14 +179,11 @@
                 }
                 const emailValid = email === '' || Email.looksValid(email);
                 this.markFieldValid(field_id, emailValid, "RegistrationForm.ERR_EMAIL_INVALID");
-<<<<<<< HEAD
                 break;
             case FIELD_PHONE_NUMBER:
                 const phoneNumber = this.refs.phoneNumber.value;
                 const phoneNumberValid = phoneNumber === '' || phoneNumberLooksValid(phoneNumber);
                 this.markFieldValid(field_id, phoneNumberValid, "RegistrationForm.ERR_PHONE_NUMBER_INVALID");
-=======
->>>>>>> c22db1db
                 break;
             case FIELD_USERNAME:
                 // XXX: SPEC-1
@@ -318,7 +305,6 @@
             }
         }
 
-<<<<<<< HEAD
         const CountryDropdown = sdk.getComponent('views.login.CountryDropdown');
         const phoneSection = (
             <div className="mx_Login_phoneSection">
@@ -337,8 +323,6 @@
             </div>
         );
 
-=======
->>>>>>> c22db1db
         const registerButton = (
             <input className="mx_Login_submit" type="submit" value="Register" />
         );
