/*
Copyright 2020 New Vector Ltd

Licensed under the Apache License, Version 2.0 (the "License");
you may not use this file except in compliance with the License.
You may obtain a copy of the License at

    http://www.apache.org/licenses/LICENSE-2.0

Unless required by applicable law or agreed to in writing, software
distributed under the License is distributed on an "AS IS" BASIS,
WITHOUT WARRANTIES OR CONDITIONS OF ANY KIND, either express or implied.
See the License for the specific language governing permissions and
limitations under the License.
*/

import React from 'react';
import PropTypes from 'prop-types';
import { MatrixCall } from 'matrix-js-sdk/src/webrtc/call';

import { _t } from '../../../languageHandler';
<<<<<<< HEAD
import { ContextMenu, IProps as IContextMenuProps, MenuItem } from '../../structures/ContextMenu';
=======
import ContextMenu, { IProps as IContextMenuProps, MenuItem } from '../../structures/ContextMenu';
import { MatrixCall } from 'matrix-js-sdk/src/webrtc/call';
>>>>>>> 2b52e17a
import CallHandler from '../../../CallHandler';
import InviteDialog, { KIND_CALL_TRANSFER } from '../dialogs/InviteDialog';
import Modal from '../../../Modal';
import { replaceableComponent } from "../../../utils/replaceableComponent";

interface IProps extends IContextMenuProps {
    call: MatrixCall;
}

@replaceableComponent("views.context_menus.CallContextMenu")
export default class CallContextMenu extends React.Component<IProps> {
    static propTypes = {
        // js-sdk User object. Not required because it might not exist.
        user: PropTypes.object,
    };

    constructor(props) {
        super(props);
    }

    onHoldClick = () => {
        this.props.call.setRemoteOnHold(true);
        this.props.onFinished();
    };

    onUnholdClick = () => {
        CallHandler.instance.setActiveCallRoomId(this.props.call.roomId);

        this.props.onFinished();
    };

    onTransferClick = () => {
        Modal.createTrackedDialog(
            'Transfer Call', '', InviteDialog, { kind: KIND_CALL_TRANSFER, call: this.props.call },
            /*className=*/"mx_InviteDialog_transferWrapper", /*isPriority=*/false, /*isStatic=*/true,
        );
        this.props.onFinished();
    };

    render() {
        const holdUnholdCaption = this.props.call.isRemoteOnHold() ? _t("Resume") : _t("Hold");
        const handler = this.props.call.isRemoteOnHold() ? this.onUnholdClick : this.onHoldClick;

        let transferItem;
        if (this.props.call.opponentCanBeTransferred()) {
            transferItem = <MenuItem className="mx_CallContextMenu_item" onClick={this.onTransferClick}>
                { _t("Transfer") }
            </MenuItem>;
        }

        return <ContextMenu {...this.props}>
            <MenuItem className="mx_CallContextMenu_item" onClick={handler}>
                { holdUnholdCaption }
            </MenuItem>
            { transferItem }
        </ContextMenu>;
    }
}<|MERGE_RESOLUTION|>--- conflicted
+++ resolved
@@ -16,15 +16,9 @@
 
 import React from 'react';
 import PropTypes from 'prop-types';
-import { MatrixCall } from 'matrix-js-sdk/src/webrtc/call';
-
 import { _t } from '../../../languageHandler';
-<<<<<<< HEAD
-import { ContextMenu, IProps as IContextMenuProps, MenuItem } from '../../structures/ContextMenu';
-=======
 import ContextMenu, { IProps as IContextMenuProps, MenuItem } from '../../structures/ContextMenu';
 import { MatrixCall } from 'matrix-js-sdk/src/webrtc/call';
->>>>>>> 2b52e17a
 import CallHandler from '../../../CallHandler';
 import InviteDialog, { KIND_CALL_TRANSFER } from '../dialogs/InviteDialog';
 import Modal from '../../../Modal';
