--- conflicted
+++ resolved
@@ -161,13 +161,8 @@
             BeaconViewDialog,
             {
                 roomId: mxEvent.getRoomId(),
-<<<<<<< HEAD
-                focusBeacon: beacon,
-=======
-                matrixClient,
                 initialFocusedBeacon: beacon,
                 isMapDisplayError,
->>>>>>> 1e4c336f
             },
             "mx_BeaconViewDialog_wrapper",
             false, // isPriority
