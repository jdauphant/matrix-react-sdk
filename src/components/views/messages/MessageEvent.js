--- conflicted
+++ resolved
@@ -74,14 +74,12 @@
             'm.file': sdk.getComponent('messages.MFileBody'),
             'm.audio': sdk.getComponent('messages.MAudioBody'),
             'm.video': sdk.getComponent('messages.MVideoBody'),
-<<<<<<< HEAD
-            ...(this.props.overrideBodyTypes || {}),
-=======
 
             // TODO: @@ TravisR: Use labs flag determination.
             // MSC: https://github.com/matrix-org/matrix-doc/pull/2516
             'org.matrix.msc2516.voice': sdk.getComponent('messages.MAudioBody'),
->>>>>>> 33e8edb3
+
+            ...(this.props.overrideBodyTypes || {}),
         };
         const evTypes = {
             'm.sticker': sdk.getComponent('messages.MStickerBody'),
