--- conflicted
+++ resolved
@@ -16,17 +16,11 @@
 limitations under the License.
 */
 
-<<<<<<< HEAD
-import * as React from "react";
-import { ComponentType, createRef, ReactComponentElement } from "react";
 import { normalize } from "matrix-js-sdk/src/utils";
 import { Room } from "matrix-js-sdk/src/models/room";
 import { SlidingSyncEvent } from "matrix-js-sdk/src/sliding-sync";
-=======
->>>>>>> 7f074431
 import classNames from 'classnames';
 import { Dispatcher } from "flux";
-import { Room } from "matrix-js-sdk/src/models/room";
 import { Enable, Resizable } from "re-resizable";
 import { Direction } from "re-resizable/lib/resizer";
 import * as React from "react";
@@ -60,18 +54,11 @@
 import AccessibleButton from "../../views/elements/AccessibleButton";
 import AccessibleTooltipButton from "../elements/AccessibleTooltipButton";
 import ExtraTile from "./ExtraTile";
-<<<<<<< HEAD
-import { ListNotificationState } from "../../../stores/notifications/ListNotificationState";
-import { getKeyBindingsManager } from "../../../KeyBindingsManager";
-import { KeyBindingAction } from "../../../accessibility/KeyboardShortcuts";
-import { ViewRoomPayload } from "../../../dispatcher/payloads/ViewRoomPayload";
 import SettingsStore from "../../../settings/SettingsStore";
 import { getSlidingSyncManager } from "../../../SlidingSyncManager";
 import { MatrixClientPeg } from "../../../MatrixClientPeg";
-=======
 import NotificationBadge from "./NotificationBadge";
 import RoomTile from "./RoomTile";
->>>>>>> 7f074431
 
 const SHOW_N_BUTTON_HEIGHT = 28; // As defined by CSS
 const RESIZE_HANDLE_HEIGHT = 4; // As defined by CSS
@@ -124,11 +111,8 @@
     isExpanded: boolean; // used for the for expand of the sublist when the room list is being filtered
     height: number;
     rooms: Room[];
-<<<<<<< HEAD
     filteredExtraTiles?: ReactComponentElement<typeof ExtraTile>[];
     slidingSyncJoinedCount?: number;
-=======
->>>>>>> 7f074431
 }
 
 export default class RoomSublist extends React.Component<IProps, IState> {
@@ -358,42 +342,10 @@
     private onListsUpdated = () => {
         const stateUpdates: IState & any = {}; // &any is to avoid a cast on the initializer
 
-<<<<<<< HEAD
-        if (this.props.extraTiles) {
-            const nameCondition = RoomListStore.instance.getFirstNameFilterCondition();
-            if (nameCondition) {
-                stateUpdates.filteredExtraTiles = this.props.extraTiles
-                    .filter(t => nameCondition.matches(normalize(t.props.displayName || "")));
-            } else if (this.state.filteredExtraTiles) {
-                stateUpdates.filteredExtraTiles = null;
-            }
-        }
-
-        // send up room name filters to sliding sync
-        if (this.slidingSyncMode) {
-            const nameCondition = RoomListStore.instance.getFirstNameFilterCondition();
-            if (nameCondition) {
-                // add the name condition to the existing filters for this list.
-                const newFilters = Object.assign({
-                    room_name_like: nameCondition.search,
-                }, this.props.slidingSyncFilter);
-                // send the new filters up, but don't await it as we'll get poked via onSlidingSyncListUpdate
-                getSlidingSyncManager().ensureListRegistered(this.props.slidingSyncIndex, {
-                    filters: newFilters,
-                });
-            }
-        } else { // don't update rooms in sliding sync mode, it handles all that.
-            const currentRooms = this.state.rooms;
-            const newRooms = arrayFastClone(RoomListStore.instance.orderedLists[this.props.tagId] || []);
-            if (arrayHasOrderChange(currentRooms, newRooms)) {
-                stateUpdates.rooms = newRooms;
-            }
-=======
         const currentRooms = this.state.rooms;
         const newRooms = arrayFastClone(RoomListStore.instance.orderedLists[this.props.tagId] || []);
         if (arrayHasOrderChange(currentRooms, newRooms)) {
             stateUpdates.rooms = newRooms;
->>>>>>> 7f074431
         }
 
         if (Object.keys(stateUpdates).length > 0) {
