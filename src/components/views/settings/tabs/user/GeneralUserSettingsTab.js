--- conflicted
+++ resolved
@@ -386,19 +386,19 @@
                 width="18" height="18" alt={_t("Warning")} />
             : null;
 
-<<<<<<< HEAD
+        let accountManagementSection;
+        if (SettingsStore.getValue(UIFeature.Deactivate)) {
+            accountManagementSection = <>
+                <div className="mx_SettingsTab_heading">{_t("Deactivate account")}</div>
+                {this._renderManagementSection()}
+            </>;
+        }
+
         let discoverySection;
         if (SettingsStore.getValue(UIFeature.IdentityServer)) {
             discoverySection = <>
                 <div className="mx_SettingsTab_heading">{discoWarning} {_t("Discovery")}</div>
                 {this._renderDiscoverySection()}
-=======
-        let accountManagementSection;
-        if (SettingsStore.getValue(UIFeature.Deactivate)) {
-            accountManagementSection = <>
-                <div className="mx_SettingsTab_heading">{_t("Deactivate account")}</div>
-                {this._renderManagementSection()}
->>>>>>> 5f324b19
             </>;
         }
 
