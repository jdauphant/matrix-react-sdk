/*
Copyright 2019 Michael Telatynski <7t3chguy@gmail.com>
Copyright 2015, 2016, 2019, 2020, 2021 The Matrix.org Foundation C.I.C.

Licensed under the Apache License, Version 2.0 (the "License");
you may not use this file except in compliance with the License.
You may obtain a copy of the License at

    http://www.apache.org/licenses/LICENSE-2.0

Unless required by applicable law or agreed to in writing, software
distributed under the License is distributed on an "AS IS" BASIS,
WITHOUT WARRANTIES OR CONDITIONS OF ANY KIND, either express or implied.
See the License for the specific language governing permissions and
limitations under the License.
*/

import React from "react";
import { IFieldType, IInstance, IProtocol, IPublicRoomsChunkRoom } from "matrix-js-sdk/src/client";
import { Visibility } from "matrix-js-sdk/src/@types/partials";
import { IRoomDirectoryOptions } from "matrix-js-sdk/src/@types/requests";
import { logger } from "matrix-js-sdk/src/logger";

import { MatrixClientPeg } from "../../MatrixClientPeg";
import dis from "../../dispatcher/dispatcher";
import Modal from "../../Modal";
import { linkifyAndSanitizeHtml } from '../../HtmlUtils';
import { _t } from '../../languageHandler';
import SdkConfig from '../../SdkConfig';
import { instanceForInstanceId, protocolNameForInstanceId } from '../../utils/DirectoryUtils';
import Analytics from '../../Analytics';
import NetworkDropdown, { ALL_ROOMS, Protocols } from "../views/directory/NetworkDropdown";
import SettingsStore from "../../settings/SettingsStore";
<<<<<<< HEAD
import CountlyAnalytics from "../../CountlyAnalytics";
=======
import GroupFilterOrderStore from "../../stores/GroupFilterOrderStore";
import GroupStore from "../../stores/GroupStore";
import FlairStore from "../../stores/FlairStore";
>>>>>>> 182aedc3
import { replaceableComponent } from "../../utils/replaceableComponent";
import { mediaFromMxc } from "../../customisations/Media";
import { IDialogProps } from "../views/dialogs/IDialogProps";
import AccessibleButton, { ButtonEvent } from "../views/elements/AccessibleButton";
import BaseAvatar from "../views/avatars/BaseAvatar";
import ErrorDialog from "../views/dialogs/ErrorDialog";
import QuestionDialog from "../views/dialogs/QuestionDialog";
import BaseDialog from "../views/dialogs/BaseDialog";
import DirectorySearchBox from "../views/elements/DirectorySearchBox";
import ScrollPanel from "./ScrollPanel";
import Spinner from "../views/elements/Spinner";
import { getDisplayAliasForAliasSet } from "../../Rooms";
import { Action } from "../../dispatcher/actions";
import PosthogTrackers from "../../PosthogTrackers";
import { ViewRoomPayload } from "../../dispatcher/payloads/ViewRoomPayload";

const MAX_NAME_LENGTH = 80;
const MAX_TOPIC_LENGTH = 800;

const LAST_SERVER_KEY = "mx_last_room_directory_server";
const LAST_INSTANCE_KEY = "mx_last_room_directory_instance";

function track(action: string) {
    Analytics.trackEvent('RoomDirectory', action);
}

interface IProps extends IDialogProps {
    initialText?: string;
}

interface IState {
    publicRooms: IPublicRoomsChunkRoom[];
    loading: boolean;
    protocolsLoading: boolean;
    error?: string;
    instanceId: string;
    roomServer: string;
    filterString: string;
}

@replaceableComponent("structures.RoomDirectory")
export default class RoomDirectory extends React.Component<IProps, IState> {
    private readonly startTime: number;
    private unmounted = false;
    private nextBatch: string = null;
    private filterTimeout: number;
    private protocols: Protocols;

    constructor(props) {
        super(props);

<<<<<<< HEAD
        CountlyAnalytics.instance.trackRoomDirectoryBegin();
        this.startTime = CountlyAnalytics.getTimestamp();
=======
        const selectedCommunityId = SettingsStore.getValue("feature_communities_v2_prototypes")
            ? GroupFilterOrderStore.getSelectedTags()[0]
            : null;
>>>>>>> 182aedc3

        let protocolsLoading = true;
        if (!MatrixClientPeg.get()) {
            // We may not have a client yet when invoked from welcome page
            protocolsLoading = false;
        } else {
            MatrixClientPeg.get().getThirdpartyProtocols().then((response) => {
                this.protocols = response;
                const myHomeserver = MatrixClientPeg.getHomeserverName();
                const lsRoomServer = localStorage.getItem(LAST_SERVER_KEY);
                const lsInstanceId = localStorage.getItem(LAST_INSTANCE_KEY);

                let roomServer = myHomeserver;
                if (
                    SdkConfig.get().roomDirectory?.servers?.includes(lsRoomServer) ||
                    SettingsStore.getValue("room_directory_servers")?.includes(lsRoomServer)
                ) {
                    roomServer = lsRoomServer;
                }

                let instanceId: string = null;
                if (roomServer === myHomeserver && (
                    lsInstanceId === ALL_ROOMS ||
                    Object.values(this.protocols).some(p => p.instances.some(i => i.instance_id === lsInstanceId))
                )) {
                    instanceId = lsInstanceId;
                }

                // Refresh the room list only if validation failed and we had to change these
                if (this.state.instanceId !== instanceId || this.state.roomServer !== roomServer) {
                    this.setState({
                        protocolsLoading: false,
                        instanceId,
                        roomServer,
                    });
                    this.refreshRoomList();
                    return;
                }
                this.setState({ protocolsLoading: false });
            }, (err) => {
                logger.warn(`error loading third party protocols: ${err}`);
                this.setState({ protocolsLoading: false });
                if (MatrixClientPeg.get().isGuest()) {
                    // Guests currently aren't allowed to use this API, so
                    // ignore this as otherwise this error is literally the
                    // thing you see when loading the client!
                    return;
                }
                track('Failed to get protocol list from homeserver');
                const brand = SdkConfig.get().brand;
                this.setState({
                    error: _t(
                        '%(brand)s failed to get the protocol list from the homeserver. ' +
                        'The homeserver may be too old to support third party networks.',
                        { brand },
                    ),
                });
            });
        }

        this.state = {
            publicRooms: [],
            loading: true,
            error: null,
            instanceId: localStorage.getItem(LAST_INSTANCE_KEY),
            roomServer: localStorage.getItem(LAST_SERVER_KEY),
            filterString: this.props.initialText || "",
            protocolsLoading,
        };
    }

    componentDidMount() {
        this.refreshRoomList();
    }

    componentWillUnmount() {
        if (this.filterTimeout) {
            clearTimeout(this.filterTimeout);
        }
        this.unmounted = true;
    }

    private refreshRoomList = () => {
        this.nextBatch = null;
        this.setState({
            publicRooms: [],
            loading: true,
        });
        this.getMoreRooms();
    };

    private getMoreRooms(): Promise<boolean> {
        if (!MatrixClientPeg.get()) return Promise.resolve(false);

        this.setState({
            loading: true,
        });

        const filterString = this.state.filterString;
        const roomServer = this.state.roomServer;
        // remember the next batch token when we sent the request
        // too. If it's changed, appending to the list will corrupt it.
        const nextBatch = this.nextBatch;
        const opts: IRoomDirectoryOptions = { limit: 20 };
        if (roomServer != MatrixClientPeg.getHomeserverName()) {
            opts.server = roomServer;
        }
        if (this.state.instanceId === ALL_ROOMS) {
            opts.include_all_networks = true;
        } else if (this.state.instanceId) {
            opts.third_party_instance_id = this.state.instanceId as string;
        }
        if (this.nextBatch) opts.since = this.nextBatch;
        if (filterString) opts.filter = { generic_search_term: filterString };
        return MatrixClientPeg.get().publicRooms(opts).then((data) => {
            if (
                filterString != this.state.filterString ||
                roomServer != this.state.roomServer ||
                nextBatch != this.nextBatch) {
                // if the filter or server has changed since this request was sent,
                // throw away the result (don't even clear the busy flag
                // since we must still have a request in flight)
                return false;
            }

            if (this.unmounted) {
                // if we've been unmounted, we don't care either.
                return false;
            }

            this.nextBatch = data.next_batch;
            this.setState((s) => ({
                ...s,
                publicRooms: [...s.publicRooms, ...(data.chunk || [])],
                loading: false,
            }));
            return Boolean(data.next_batch);
        }, (err) => {
            if (
                filterString != this.state.filterString ||
                roomServer != this.state.roomServer ||
                nextBatch != this.nextBatch) {
                // as above: we don't care about errors for old requests either
                return false;
            }

            if (this.unmounted) {
                // if we've been unmounted, we don't care either.
                return false;
            }

            logger.error("Failed to get publicRooms: %s", JSON.stringify(err));
            track('Failed to get public room list');
            const brand = SdkConfig.get().brand;
            this.setState({
                loading: false,
                error: (
                    _t('%(brand)s failed to get the public room list.', { brand }) +
                    (err && err.message) ? err.message : _t('The homeserver may be unavailable or overloaded.')
                ),
            });
        });
    }

    /**
     * A limited interface for removing rooms from the directory.
     * Will set the room to not be publicly visible and delete the
     * default alias. In the long term, it would be better to allow
     * HS admins to do this through the RoomSettings interface, but
     * this needs SPEC-417.
     */
    private removeFromDirectory(room: IPublicRoomsChunkRoom) {
        const alias = getDisplayAliasForRoom(room);
        const name = room.name || alias || _t('Unnamed room');

        let desc;
        if (alias) {
            desc = _t('Delete the room address %(alias)s and remove %(name)s from the directory?', { alias, name });
        } else {
            desc = _t('Remove %(name)s from the directory?', { name: name });
        }

        Modal.createTrackedDialog('Remove from Directory', '', QuestionDialog, {
            title: _t('Remove from Directory'),
            description: desc,
            onFinished: (shouldDelete: boolean) => {
                if (!shouldDelete) return;

                const modal = Modal.createDialog(Spinner);
                let step = _t('remove %(name)s from the directory.', { name: name });

                MatrixClientPeg.get().setRoomDirectoryVisibility(room.room_id, Visibility.Private).then(() => {
                    if (!alias) return;
                    step = _t('delete the address.');
                    return MatrixClientPeg.get().deleteAlias(alias);
                }).then(() => {
                    modal.close();
                    this.refreshRoomList();
                }, (err) => {
                    modal.close();
                    this.refreshRoomList();
                    logger.error("Failed to " + step + ": " + err);
                    Modal.createTrackedDialog('Remove from Directory Error', '', ErrorDialog, {
                        title: _t('Error'),
                        description: (err && err.message)
                            ? err.message
                            : _t('The server may be unavailable or overloaded'),
                    });
                });
            },
        });
    }

    private onRoomClicked = (room: IPublicRoomsChunkRoom, ev: React.MouseEvent) => {
        // If room was shift-clicked, remove it from the room directory
        if (ev.shiftKey) {
            ev.preventDefault();
            this.removeFromDirectory(room);
        }
    };

    private onOptionChange = (server: string, instanceId?: string) => {
        // clear next batch so we don't try to load more rooms
        this.nextBatch = null;
        this.setState({
            // Clear the public rooms out here otherwise we needlessly
            // spend time filtering lots of rooms when we're about to
            // to clear the list anyway.
            publicRooms: [],
            roomServer: server,
            instanceId: instanceId,
            error: null,
        }, this.refreshRoomList);
        // We also refresh the room list each time even though this
        // filtering is client-side. It hopefully won't be client side
        // for very long, and we may have fetched a thousand rooms to
        // find the five gitter ones, at which point we do not want
        // to render all those rooms when switching back to 'all networks'.
        // Easiest to just blow away the state & re-fetch.

        // We have to be careful here so that we don't set instanceId = "undefined"
        localStorage.setItem(LAST_SERVER_KEY, server);
        if (instanceId) {
            localStorage.setItem(LAST_INSTANCE_KEY, instanceId);
        } else {
            localStorage.removeItem(LAST_INSTANCE_KEY);
        }
    };

    private onFillRequest = (backwards: boolean) => {
        if (backwards || !this.nextBatch) return Promise.resolve(false);

        return this.getMoreRooms();
    };

    private onFilterChange = (alias: string) => {
        this.setState({
            filterString: alias?.trim() || "",
        });

        // don't send the request for a little bit,
        // no point hammering the server with a
        // request for every keystroke, let the
        // user finish typing.
        if (this.filterTimeout) {
            clearTimeout(this.filterTimeout);
        }
        this.filterTimeout = setTimeout(() => {
            this.filterTimeout = null;
            this.refreshRoomList();
        }, 700);
    };

    private onFilterClear = () => {
        // update immediately
        this.setState({
            filterString: "",
        }, this.refreshRoomList);

        if (this.filterTimeout) {
            clearTimeout(this.filterTimeout);
        }
    };

    private onJoinFromSearchClick = (alias: string) => {
        // If we don't have a particular instance id selected, just show that rooms alias
        if (!this.state.instanceId || this.state.instanceId === ALL_ROOMS) {
            // If the user specified an alias without a domain, add on whichever server is selected
            // in the dropdown
            if (alias.indexOf(':') == -1) {
                alias = alias + ':' + this.state.roomServer;
            }
            this.showRoomAlias(alias, true);
        } else {
            // This is a 3rd party protocol. Let's see if we can join it
            const protocolName = protocolNameForInstanceId(this.protocols, this.state.instanceId);
            const instance = instanceForInstanceId(this.protocols, this.state.instanceId);
            const fields = protocolName
                ? this.getFieldsForThirdPartyLocation(alias, this.protocols[protocolName], instance)
                : null;
            if (!fields) {
                const brand = SdkConfig.get().brand;
                Modal.createTrackedDialog('Unable to join network', '', ErrorDialog, {
                    title: _t('Unable to join network'),
                    description: _t('%(brand)s does not know how to join a room on this network', { brand }),
                });
                return;
            }
            MatrixClientPeg.get().getThirdpartyLocation(protocolName, fields).then((resp) => {
                if (resp.length > 0 && resp[0].alias) {
                    this.showRoomAlias(resp[0].alias, true);
                } else {
                    Modal.createTrackedDialog('Room not found', '', ErrorDialog, {
                        title: _t('Room not found'),
                        description: _t('Couldn\'t find a matching Matrix room'),
                    });
                }
            }, (e) => {
                Modal.createTrackedDialog('Fetching third party location failed', '', ErrorDialog, {
                    title: _t('Fetching third party location failed'),
                    description: _t('Unable to look up room ID from server'),
                });
            });
        }
    };

    private onPreviewClick = (ev: ButtonEvent, room: IPublicRoomsChunkRoom) => {
        this.showRoom(room, null, false, true);
        ev.stopPropagation();
    };

    private onViewClick = (ev: ButtonEvent, room: IPublicRoomsChunkRoom) => {
        this.showRoom(room);
        ev.stopPropagation();
    };

    private onJoinClick = (ev: ButtonEvent, room: IPublicRoomsChunkRoom) => {
        this.showRoom(room, null, true);
        ev.stopPropagation();
    };

    private onCreateRoomClick = (ev: ButtonEvent) => {
        this.onFinished();
        dis.dispatch({
            action: 'view_create_room',
            public: true,
            defaultName: this.state.filterString.trim(),
        });
        PosthogTrackers.trackInteraction("WebRoomDirectoryCreateRoomButton", ev);
    };

    private showRoomAlias(alias: string, autoJoin = false) {
        this.showRoom(null, alias, autoJoin);
    }

    private showRoom(room: IPublicRoomsChunkRoom, roomAlias?: string, autoJoin = false, shouldPeek = false) {
        this.onFinished();
        const payload: ViewRoomPayload = {
            action: Action.ViewRoom,
            auto_join: autoJoin,
            should_peek: shouldPeek,
            metricsTrigger: "RoomDirectory",
        };
        if (room) {
            // Don't let the user view a room they won't be able to either
            // peek or join: fail earlier so they don't have to click back
            // to the directory.
            if (MatrixClientPeg.get().isGuest()) {
                if (!room.world_readable && !room.guest_can_join) {
                    dis.dispatch({ action: 'require_registration' });
                    return;
                }
            }

            if (!roomAlias) {
                roomAlias = getDisplayAliasForRoom(room);
            }

            payload.oob_data = {
                avatarUrl: room.avatar_url,
                // XXX: This logic is duplicated from the JS SDK which
                // would normally decide what the name is.
                name: room.name || roomAlias || _t('Unnamed room'),
            };

            if (this.state.roomServer) {
                payload.via_servers = [this.state.roomServer];
            }
        }
        // It's not really possible to join Matrix rooms by ID because the HS has no way to know
        // which servers to start querying. However, there's no other way to join rooms in
        // this list without aliases at present, so if roomAlias isn't set here we have no
        // choice but to supply the ID.
        if (roomAlias) {
            payload.room_alias = roomAlias;
        } else {
            payload.room_id = room.room_id;
        }
        dis.dispatch(payload);
    }

    private createRoomCells(room: IPublicRoomsChunkRoom) {
        const client = MatrixClientPeg.get();
        const clientRoom = client.getRoom(room.room_id);
        const hasJoinedRoom = clientRoom && clientRoom.getMyMembership() === "join";
        const isGuest = client.isGuest();
        let previewButton;
        let joinOrViewButton;

        // Element Web currently does not allow guests to join rooms, so we
        // instead show them preview buttons for all rooms. If the room is not
        // world readable, a modal will appear asking you to register first. If
        // it is readable, the preview appears as normal.
        if (!hasJoinedRoom && (room.world_readable || isGuest)) {
            previewButton = (
                <AccessibleButton kind="secondary" onClick={(ev) => this.onPreviewClick(ev, room)}>
                    { _t("Preview") }
                </AccessibleButton>
            );
        }
        if (hasJoinedRoom) {
            joinOrViewButton = (
                <AccessibleButton kind="secondary" onClick={(ev) => this.onViewClick(ev, room)}>
                    { _t("View") }
                </AccessibleButton>
            );
        } else if (!isGuest) {
            joinOrViewButton = (
                <AccessibleButton kind="primary" onClick={(ev) => this.onJoinClick(ev, room)}>
                    { _t("Join") }
                </AccessibleButton>
            );
        }

        let name = room.name || getDisplayAliasForRoom(room) || _t('Unnamed room');
        if (name.length > MAX_NAME_LENGTH) {
            name = `${name.substring(0, MAX_NAME_LENGTH)}...`;
        }

        let topic = room.topic || '';
        // Additional truncation based on line numbers is done via CSS,
        // but to ensure that the DOM is not polluted with a huge string
        // we give it a hard limit before rendering.
        if (topic.length > MAX_TOPIC_LENGTH) {
            topic = `${topic.substring(0, MAX_TOPIC_LENGTH)}...`;
        }
        topic = linkifyAndSanitizeHtml(topic);
        let avatarUrl = null;
        if (room.avatar_url) avatarUrl = mediaFromMxc(room.avatar_url).getSquareThumbnailHttp(32);

        // We use onMouseDown instead of onClick, so that we can avoid text getting selected
        return <div
            key={room.room_id}
            role="listitem"
            className="mx_RoomDirectory_listItem"
        >
            <div
                onMouseDown={(ev) => this.onRoomClicked(room, ev)}
                className="mx_RoomDirectory_roomAvatar"
            >
                <BaseAvatar
                    width={32}
                    height={32}
                    resizeMethod='crop'
                    name={name}
                    idName={name}
                    url={avatarUrl}
                />
            </div>
            <div
                onMouseDown={(ev) => this.onRoomClicked(room, ev)}
                className="mx_RoomDirectory_roomDescription"
            >
                <div className="mx_RoomDirectory_name">
                    { name }
                </div>&nbsp;
                <div
                    className="mx_RoomDirectory_topic"
                    dangerouslySetInnerHTML={{ __html: topic }}
                />
                <div className="mx_RoomDirectory_alias">
                    { getDisplayAliasForRoom(room) }
                </div>
            </div>
            <div
                onMouseDown={(ev) => this.onRoomClicked(room, ev)}
                className="mx_RoomDirectory_roomMemberCount"
            >
                { room.num_joined_members }
            </div>
            <div
                onMouseDown={(ev) => this.onRoomClicked(room, ev)}
                className="mx_RoomDirectory_preview"
            >
                { previewButton }
            </div>
            <div
                onMouseDown={(ev) => this.onRoomClicked(room, ev)}
                className="mx_RoomDirectory_join"
            >
                { joinOrViewButton }
            </div>
        </div>;
    }

    private stringLooksLikeId(s: string, fieldType: IFieldType) {
        let pat = /^#[^\s]+:[^\s]/;
        if (fieldType && fieldType.regexp) {
            pat = new RegExp(fieldType.regexp);
        }

        return pat.test(s);
    }

    private getFieldsForThirdPartyLocation(userInput: string, protocol: IProtocol, instance: IInstance) {
        // make an object with the fields specified by that protocol. We
        // require that the values of all but the last field come from the
        // instance. The last is the user input.
        const requiredFields = protocol.location_fields;
        if (!requiredFields) return null;
        const fields = {};
        for (let i = 0; i < requiredFields.length - 1; ++i) {
            const thisField = requiredFields[i];
            if (instance.fields[thisField] === undefined) return null;
            fields[thisField] = instance.fields[thisField];
        }
        fields[requiredFields[requiredFields.length - 1]] = userInput;
        return fields;
    }

    private onFinished = () => {
        this.props.onFinished(false);
    };

    render() {
        let content;
        if (this.state.error) {
            content = this.state.error;
        } else if (this.state.protocolsLoading) {
            content = <Spinner />;
        } else {
            const cells = (this.state.publicRooms || [])
                .reduce((cells, room) => cells.concat(this.createRoomCells(room)), []);
            // we still show the scrollpanel, at least for now, because
            // otherwise we don't fetch more because we don't get a fill
            // request from the scrollpanel because there isn't one

            let spinner;
            if (this.state.loading) {
                spinner = <Spinner />;
            }

            const createNewButton = <>
                <hr />
                <AccessibleButton kind="primary" onClick={this.onCreateRoomClick} className="mx_RoomDirectory_newRoom">
                    { _t("Create new room") }
                </AccessibleButton>
            </>;

            let scrollPanelContent;
            let footer;
            if (cells.length === 0 && !this.state.loading) {
                footer = <>
                    <h5>{ _t('No results for "%(query)s"', { query: this.state.filterString.trim() }) }</h5>
                    <p>
                        { _t("Try different words or check for typos. " +
                            "Some results may not be visible as they're private and you need an invite to join them.") }
                    </p>
                    { createNewButton }
                </>;
            } else {
                scrollPanelContent = <div className="mx_RoomDirectory_table">
                    { cells }
                </div>;
                if (!this.state.loading && !this.nextBatch) {
                    footer = createNewButton;
                }
            }
            content = <ScrollPanel
                className="mx_RoomDirectory_tableWrapper"
                onFillRequest={this.onFillRequest}
                stickyBottom={false}
                startAtBottom={false}
            >
                { scrollPanelContent }
                { spinner }
                { footer && <div className="mx_RoomDirectory_footer">
                    { footer }
                </div> }
            </ScrollPanel>;
        }

        let listHeader;
        if (!this.state.protocolsLoading) {
            const protocolName = protocolNameForInstanceId(this.protocols, this.state.instanceId);
            let instanceExpectedFieldType;
            if (
                protocolName &&
                this.protocols &&
                this.protocols[protocolName] &&
                this.protocols[protocolName].location_fields.length > 0 &&
                this.protocols[protocolName].field_types
            ) {
                const lastField = this.protocols[protocolName].location_fields.slice(-1)[0];
                instanceExpectedFieldType = this.protocols[protocolName].field_types[lastField];
            }

            let placeholder = _t('Find a room…');
            if (!this.state.instanceId || this.state.instanceId === ALL_ROOMS) {
                placeholder = _t("Find a room… (e.g. %(exampleRoom)s)", {
                    exampleRoom: "#example:" + this.state.roomServer,
                });
            } else if (instanceExpectedFieldType) {
                placeholder = instanceExpectedFieldType.placeholder;
            }

            let showJoinButton = this.stringLooksLikeId(this.state.filterString, instanceExpectedFieldType);
            if (protocolName) {
                const instance = instanceForInstanceId(this.protocols, this.state.instanceId);
                if (this.getFieldsForThirdPartyLocation(
                    this.state.filterString,
                    this.protocols[protocolName],
                    instance,
                ) === null) {
                    showJoinButton = false;
                }
            }

            listHeader = <div className="mx_RoomDirectory_listheader">
                <DirectorySearchBox
                    className="mx_RoomDirectory_searchbox"
                    onChange={this.onFilterChange}
                    onClear={this.onFilterClear}
                    onJoinClick={this.onJoinFromSearchClick}
                    placeholder={placeholder}
                    showJoinButton={showJoinButton}
                    initialText={this.props.initialText}
                />
                <NetworkDropdown
                    protocols={this.protocols}
                    onOptionChange={this.onOptionChange}
                    selectedServerName={this.state.roomServer}
                    selectedInstanceId={this.state.instanceId}
                />
            </div>;
        }
        const explanation =
            _t("If you can't find the room you're looking for, ask for an invite or <a>Create a new room</a>.", null,
                { a: sub => (
                    <AccessibleButton kind="secondary" onClick={this.onCreateRoomClick}>
                        { sub }
                    </AccessibleButton>
                ) },
            );

        const title = _t("Explore rooms");
        return (
            <BaseDialog
                className="mx_RoomDirectory_dialog"
                hasCancel={true}
                onFinished={this.onFinished}
                title={title}
                screenName="RoomDirectory"
            >
                <div className="mx_RoomDirectory">
                    { explanation }
                    <div className="mx_RoomDirectory_list">
                        { listHeader }
                        { content }
                    </div>
                </div>
            </BaseDialog>
        );
    }
}

// Similar to matrix-react-sdk's MatrixTools.getDisplayAliasForRoom
// but works with the objects we get from the public room list
export function getDisplayAliasForRoom(room: IPublicRoomsChunkRoom) {
    return getDisplayAliasForAliasSet(room.canonical_alias, room.aliases);
}<|MERGE_RESOLUTION|>--- conflicted
+++ resolved
@@ -31,13 +31,6 @@
 import Analytics from '../../Analytics';
 import NetworkDropdown, { ALL_ROOMS, Protocols } from "../views/directory/NetworkDropdown";
 import SettingsStore from "../../settings/SettingsStore";
-<<<<<<< HEAD
-import CountlyAnalytics from "../../CountlyAnalytics";
-=======
-import GroupFilterOrderStore from "../../stores/GroupFilterOrderStore";
-import GroupStore from "../../stores/GroupStore";
-import FlairStore from "../../stores/FlairStore";
->>>>>>> 182aedc3
 import { replaceableComponent } from "../../utils/replaceableComponent";
 import { mediaFromMxc } from "../../customisations/Media";
 import { IDialogProps } from "../views/dialogs/IDialogProps";
@@ -88,15 +81,6 @@
 
     constructor(props) {
         super(props);
-
-<<<<<<< HEAD
-        CountlyAnalytics.instance.trackRoomDirectoryBegin();
-        this.startTime = CountlyAnalytics.getTimestamp();
-=======
-        const selectedCommunityId = SettingsStore.getValue("feature_communities_v2_prototypes")
-            ? GroupFilterOrderStore.getSelectedTags()[0]
-            : null;
->>>>>>> 182aedc3
 
         let protocolsLoading = true;
         if (!MatrixClientPeg.get()) {
