/*
Copyright 2015, 2016 OpenMarket Ltd
Copyright 2017 Vector Creations Ltd

Licensed under the Apache License, Version 2.0 (the "License");
you may not use this file except in compliance with the License.
You may obtain a copy of the License at

    http://www.apache.org/licenses/LICENSE-2.0

Unless required by applicable law or agreed to in writing, software
distributed under the License is distributed on an "AS IS" BASIS,
WITHOUT WARRANTIES OR CONDITIONS OF ANY KIND, either express or implied.
See the License for the specific language governing permissions and
limitations under the License.
*/

import Matrix from 'matrix-js-sdk';

import Promise from 'bluebird';
import React from 'react';

import sdk from '../../../index';
import ServerConfig from '../../views/login/ServerConfig';
import MatrixClientPeg from '../../../MatrixClientPeg';
import RegistrationForm from '../../views/login/RegistrationForm';
import RtsClient from '../../../RtsClient';
import { _t } from '../../../languageHandler';
import UserSettingsStore from '../../../UserSettingsStore';
import SdkConfig from '../../../SdkConfig';

const MIN_PASSWORD_LENGTH = 6;

module.exports = React.createClass({
    displayName: 'Registration',

    propTypes: {
        onLoggedIn: React.PropTypes.func.isRequired,
        clientSecret: React.PropTypes.string,
        sessionId: React.PropTypes.string,
        makeRegistrationUrl: React.PropTypes.func.isRequired,
        idSid: React.PropTypes.string,
        customHsUrl: React.PropTypes.string,
        customIsUrl: React.PropTypes.string,
        defaultHsUrl: React.PropTypes.string,
        defaultIsUrl: React.PropTypes.string,
        brand: React.PropTypes.string,
        email: React.PropTypes.string,
        referrer: React.PropTypes.string,
        teamServerConfig: React.PropTypes.shape({
            // Email address to request new teams
            supportEmail: React.PropTypes.string.isRequired,
            // URL of the riot-team-server to get team configurations and track referrals
            teamServerURL: React.PropTypes.string.isRequired,
        }),
        teamSelected: React.PropTypes.object,

        defaultDeviceDisplayName: React.PropTypes.string,

        // registration shouldn't know or care how login is done.
        onLoginClick: React.PropTypes.func.isRequired,
        onCancelClick: React.PropTypes.func,
    },

    getInitialState: function() {
        return {
            busy: false,
            teamServerBusy: false,
            errorText: null,
            // We remember the values entered by the user because
            // the registration form will be unmounted during the
            // course of registration, but if there's an error we
            // want to bring back the registration form with the
            // values the user entered still in it. We can keep
            // them in this component's state since this component
            // persist for the duration of the registration process.
            formVals: {
                email: this.props.email,
            },
            // true if we're waiting for the user to complete
            // user-interactive auth
            // If we've been given a session ID, we're resuming
            // straight back into UI auth
            doingUIAuth: Boolean(this.props.sessionId),
            hsUrl: this.props.customHsUrl,
            isUrl: this.props.customIsUrl,
        };
    },

    componentWillMount: function() {
        this._unmounted = false;

        this._replaceClient();

        if (
            this.props.teamServerConfig &&
            this.props.teamServerConfig.teamServerURL &&
            !this._rtsClient
        ) {
            this._rtsClient = this.props.rtsClient || new RtsClient(this.props.teamServerConfig.teamServerURL);

            this.setState({
                teamServerBusy: true,
            });
            // GET team configurations including domains, names and icons
            this._rtsClient.getTeamsConfig().then((data) => {
                const teamsConfig = {
                    teams: data,
                    supportEmail: this.props.teamServerConfig.supportEmail,
                };
                console.log('Setting teams config to ', teamsConfig);
                this.setState({
                    teamsConfig: teamsConfig,
                    teamServerBusy: false,
                });
            }, (err) => {
                console.error('Error retrieving config for teams', err);
                this.setState({
                    teamServerBusy: false,
                });
            });
        }
    },

    onServerConfigChange: function(config) {
        const newState = {};
        if (config.hsUrl !== undefined) {
            newState.hsUrl = config.hsUrl;
        }
        if (config.isUrl !== undefined) {
            newState.isUrl = config.isUrl;
        }
        this.setState(newState, function() {
            this._replaceClient();
        });
    },

    _replaceClient: function() {
        this._matrixClient = Matrix.createClient({
            baseUrl: this.state.hsUrl,
            idBaseUrl: this.state.isUrl,
        });
    },

    onFormSubmit: function(formVals) {
        this.setState({
            errorText: "",
            busy: true,
            formVals: formVals,
            doingUIAuth: true,
        });
    },

    _onUIAuthFinished: function(success, response, extra) {
        if (!success) {
            let msg = response.message || response.toString();
            // can we give a better error message?
            if (response.required_stages && response.required_stages.indexOf('m.login.msisdn') > -1) {
                let msisdn_available = false;
                for (const flow of response.available_flows) {
                    msisdn_available |= flow.stages.indexOf('m.login.msisdn') > -1;
                }
                if (!msisdn_available) {
                    msg = _t('This server does not support authentication with a phone number.');
                }
            }
            this.setState({
                busy: false,
                doingUIAuth: false,
                errorText: msg,
            });
            return;
        }

        this.setState({
            // we're still busy until we get unmounted: don't show the registration form again
            busy: true,
            doingUIAuth: false,
        });

        // Done regardless of `teamSelected`. People registering with non-team emails
        // will just nop. The point of this being we might not have the email address
        // that the user registered with at this stage (depending on whether this
        // is the client they initiated registration).
        let trackPromise = Promise.resolve(null);
        if (this._rtsClient && extra.emailSid) {
            // Track referral if this.props.referrer set, get team_token in order to
            // retrieve team config and see welcome page etc.
            trackPromise = this._rtsClient.trackReferral(
                this.props.referrer || '', // Default to empty string = not referred
                extra.emailSid,
                extra.clientSecret,
            ).then((data) => {
                const teamToken = data.team_token;
                // Store for use /w welcome pages
                window.localStorage.setItem('mx_team_token', teamToken);

                this._rtsClient.getTeam(teamToken).then((team) => {
                    console.log(
                        `User successfully registered with team ${team.name}`,
                    );
                    if (!team.rooms) {
                        return;
                    }
                    // Auto-join rooms
                    team.rooms.forEach((room) => {
                        if (room.auto_join && room.room_id) {
                            console.log(`Auto-joining ${room.room_id}`);
                            MatrixClientPeg.get().joinRoom(room.room_id);
                        }
                    });
                }, (err) => {
                    console.error('Error getting team config', err);
                });

                return teamToken;
            }, (err) => {
                console.error('Error tracking referral', err);
            });
        }

        trackPromise.then((teamToken) => {
            return this.props.onLoggedIn({
                userId: response.user_id,
                deviceId: response.device_id,
                homeserverUrl: this._matrixClient.getHomeserverUrl(),
                identityServerUrl: this._matrixClient.getIdentityServerUrl(),
                accessToken: response.access_token,
            }, teamToken);
        }).then((cli) => {
            return this._setupPushers(cli);
        });
    },

    _setupPushers: function(matrixClient) {
        if (!this.props.brand) {
            return Promise.resolve();
        }
        return matrixClient.getPushers().then((resp)=>{
            const pushers = resp.pushers;
            for (let i = 0; i < pushers.length; ++i) {
                if (pushers[i].kind == 'email') {
                    const emailPusher = pushers[i];
                    emailPusher.data = { brand: this.props.brand };
                    matrixClient.setPusher(emailPusher).done(() => {
                        console.log("Set email branding to " + this.props.brand);
                    }, (error) => {
                        console.error("Couldn't set email branding: " + error);
                    });
                }
            }
        }, (error) => {
            console.error("Couldn't get pushers: " + error);
        });
    },

    onFormValidationFailed: function(errCode) {
        let errMsg;
        switch (errCode) {
            case "RegistrationForm.ERR_PASSWORD_MISSING":
                errMsg = _t('Missing password.');
                break;
            case "RegistrationForm.ERR_PASSWORD_MISMATCH":
                errMsg = _t('Passwords don\'t match.');
                break;
            case "RegistrationForm.ERR_PASSWORD_LENGTH":
                errMsg = _t('Password too short (min %(MIN_PASSWORD_LENGTH)s).', {MIN_PASSWORD_LENGTH: MIN_PASSWORD_LENGTH});
                break;
            case "RegistrationForm.ERR_EMAIL_INVALID":
                errMsg = _t('This doesn\'t look like a valid email address.');
                break;
            case "RegistrationForm.ERR_PHONE_NUMBER_INVALID":
                errMsg = _t('This doesn\'t look like a valid phone number.');
                break;
            case "RegistrationForm.ERR_USERNAME_INVALID":
                errMsg = _t('User names may only contain letters, numbers, dots, hyphens and underscores.');
                break;
            case "RegistrationForm.ERR_USERNAME_BLANK":
                errMsg = _t('You need to enter a user name.');
                break;
            default:
                console.error("Unknown error code: %s", errCode);
                errMsg = _t('An unknown error occurred.');
                break;
        }
        this.setState({
            errorText: errMsg,
        });
    },

    onTeamSelected: function(teamSelected) {
        if (!this._unmounted) {
            this.setState({ teamSelected });
        }
    },

    _makeRegisterRequest: function(auth) {
        // Only send the bind params if we're sending username / pw params
        // (Since we need to send no params at all to use the ones saved in the
        // session).
        const bindThreepids = this.state.formVals.password ? {
            email: true,
            msisdn: true,
        } : {};

        return this._matrixClient.register(
<<<<<<< HEAD
            (this.state.formVals.username ?
                this.state.formVals.username.toLowerCase() : 
                this.state.formVals.username),
=======
            this.state.formVals.username,
>>>>>>> 4b206a01
            this.state.formVals.password,
            undefined, // session id: included in the auth dict already
            auth,
            bindThreepids,
            null,
        );
    },

    _getUIAuthInputs: function() {
        return {
            emailAddress: this.state.formVals.email,
            phoneCountry: this.state.formVals.phoneCountry,
            phoneNumber: this.state.formVals.phoneNumber,
        };
    },

    render: function() {
        const LoginHeader = sdk.getComponent('login.LoginHeader');
        const LoginFooter = sdk.getComponent('login.LoginFooter');
        const LoginPage = sdk.getComponent('login.LoginPage');
        const InteractiveAuth = sdk.getComponent('structures.InteractiveAuth');
        const Spinner = sdk.getComponent("elements.Spinner");
        const ServerConfig = sdk.getComponent('views.login.ServerConfig');

        const theme = UserSettingsStore.getTheme();

        let registerBody;
        if (this.state.doingUIAuth) {
            registerBody = (
                <InteractiveAuth
                    matrixClient={this._matrixClient}
                    makeRequest={this._makeRegisterRequest}
                    onAuthFinished={this._onUIAuthFinished}
                    inputs={this._getUIAuthInputs()}
                    makeRegistrationUrl={this.props.makeRegistrationUrl}
                    sessionId={this.props.sessionId}
                    clientSecret={this.props.clientSecret}
                    emailSid={this.props.idSid}
                    poll={true}
                />
            );
        } else if (this.state.busy || this.state.teamServerBusy) {
            registerBody = <Spinner />;
        } else {
            let serverConfigSection;
            if (!SdkConfig.get().disable_custom_urls) {
                serverConfigSection = (
                    <ServerConfig ref="serverConfig"
                        withToggleButton={true}
                        customHsUrl={this.props.customHsUrl}
                        customIsUrl={this.props.customIsUrl}
                        defaultHsUrl={this.props.defaultHsUrl}
                        defaultIsUrl={this.props.defaultIsUrl}
                        onServerConfigChange={this.onServerConfigChange}
                        delayTimeMs={1000}
                    />
                );
            }
            registerBody = (
                <div>
                    <RegistrationForm
                        defaultUsername={this.state.formVals.username}
                        defaultEmail={this.state.formVals.email}
                        defaultPhoneCountry={this.state.formVals.phoneCountry}
                        defaultPhoneNumber={this.state.formVals.phoneNumber}
                        defaultPassword={this.state.formVals.password}
                        teamsConfig={this.state.teamsConfig}
                        minPasswordLength={MIN_PASSWORD_LENGTH}
                        onError={this.onFormValidationFailed}
                        onRegisterClick={this.onFormSubmit}
                        onTeamSelected={this.onTeamSelected}
                    />
                    { serverConfigSection }
                </div>
            );
        }

        let returnToAppJsx;
        /*
        // with the advent of ILAG I don't think we need this any more
        if (this.props.onCancelClick) {
            returnToAppJsx = (
                <a className="mx_Login_create" onClick={this.props.onCancelClick} href="#">
                    { _t('Return to app') }
                </a>
            );
        }
        */

        let header;
        let errorText;
        // FIXME: remove hardcoded Status team tweaks at some point
        if (theme === 'status' && this.state.errorText) {
            header = <div className="mx_Login_error">{ this.state.errorText }</div>;
        }
        else {
            header = <h2>{ _t('Create an account') }</h2>;
            if (this.state.errorText) {
                errorText = <div className="mx_Login_error">{ this.state.errorText }</div>;
            }
        }

        let signIn;
        if (!this.state.doingUIAuth) {
            signIn = (
                <a className="mx_Login_create" onClick={this.props.onLoginClick} href="#">
                    { theme === 'status' ? _t('Sign in') : _t('I already have an account') }
                </a>
            );
        }

        return (
            <LoginPage>
                <div className="mx_Login_box">
                    <LoginHeader
                        icon={this.state.teamSelected ?
                            this.props.teamServerConfig.teamServerURL + "/static/common/" +
                            this.state.teamSelected.domain + "/icon.png" :
                            null}
                    />
                    { header }
                    { registerBody }
                    { signIn }
                    { errorText }
                    { returnToAppJsx }
                    <LoginFooter />
                </div>
            </LoginPage>
        );
    },
});<|MERGE_RESOLUTION|>--- conflicted
+++ resolved
@@ -304,13 +304,7 @@
         } : {};
 
         return this._matrixClient.register(
-<<<<<<< HEAD
-            (this.state.formVals.username ?
-                this.state.formVals.username.toLowerCase() : 
-                this.state.formVals.username),
-=======
             this.state.formVals.username,
->>>>>>> 4b206a01
             this.state.formVals.password,
             undefined, // session id: included in the auth dict already
             auth,
