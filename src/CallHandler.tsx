--- conflicted
+++ resolved
@@ -606,14 +606,7 @@
         }, null, true);
     }
 
-    private async placeCall(
-        roomId: string, type: PlaceCallType,
-<<<<<<< HEAD
-=======
-        localElement: HTMLVideoElement, remoteElement: HTMLVideoElement,
-        transferee: MatrixCall,
->>>>>>> cd39474d
-    ) {
+    private async placeCall(roomId: string, type: PlaceCallType, transferee: MatrixCall) {
         Analytics.trackEvent('voip', 'placeCall', 'type', type);
         CountlyAnalytics.instance.trackStartCall(roomId, type === PlaceCallType.Video, false);
 
@@ -711,14 +704,7 @@
                     } else if (members.length === 2) {
                         console.info(`Place ${payload.type} call in ${payload.room_id}`);
 
-<<<<<<< HEAD
-                        this.placeCall(payload.room_id, payload.type);
-=======
-                        this.placeCall(
-                            payload.room_id, payload.type, payload.local_element, payload.remote_element,
-                            payload.transferee,
-                        );
->>>>>>> cd39474d
+                        this.placeCall(payload.room_id, payload.type, payload.transferee);
                     } else { // > 2
                         dis.dispatch({
                             action: "place_conference_call",
