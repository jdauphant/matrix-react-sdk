--- conflicted
+++ resolved
@@ -58,11 +58,8 @@
 import { _t } from './languageHandler';
 import Matrix from 'matrix-js-sdk';
 import dis from './dispatcher';
-<<<<<<< HEAD
 import { getUnknownDevicesForRoom } from './cryptodevices';
-=======
 import SettingsStore from "./settings/SettingsStore";
->>>>>>> 96a3eff5
 
 global.mxCalls = {
     //room_id: MatrixCall
