/*
Copyright 2020 The Matrix.org Foundation C.I.C.

Licensed under the Apache License, Version 2.0 (the "License");
you may not use this file except in compliance with the License.
You may obtain a copy of the License at

    http://www.apache.org/licenses/LICENSE-2.0

Unless required by applicable law or agreed to in writing, software
distributed under the License is distributed on an "AS IS" BASIS,
WITHOUT WARRANTIES OR CONDITIONS OF ANY KIND, either express or implied.
See the License for the specific language governing permissions and
limitations under the License.
*/

import { MatrixEvent, MatrixEventEvent } from "matrix-js-sdk/src/models/event";
import { NotificationCountType, Room, RoomEvent } from "matrix-js-sdk/src/models/room";
import { ClientEvent } from "matrix-js-sdk/src/client";
import { Feature, ServerSupport } from "matrix-js-sdk/src/feature";

import { NotificationColor } from "./NotificationColor";
import { IDestroyable } from "../../utils/IDestroyable";
import { MatrixClientPeg } from "../../MatrixClientPeg";
import { EffectiveMembership, getEffectiveMembership } from "../../utils/membership";
import { readReceiptChangeIsFor } from "../../utils/read-receipts";
import * as RoomNotifs from '../../RoomNotifs';
import * as Unread from '../../Unread';
import { NotificationState, NotificationStateEvents } from "./NotificationState";
import { getUnsentMessages } from "../../components/structures/RoomStatusBar";
import { ThreadsRoomNotificationState } from "./ThreadsRoomNotificationState";

export class RoomNotificationState extends NotificationState implements IDestroyable {
    constructor(public readonly room: Room, private readonly threadsState?: ThreadsRoomNotificationState) {
        super();
<<<<<<< HEAD
        const cli = this.room.client;
        this.room.on(RoomEvent.Receipt, this.handleReadReceipt);
        this.room.on(RoomEvent.Timeline, this.handleRoomEventUpdate);
        this.room.on(RoomEvent.Redaction, this.handleRoomEventUpdate);
        this.room.on(RoomEvent.MyMembership, this.handleMembershipUpdate);
        this.room.on(RoomEvent.LocalEchoUpdated, this.handleLocalEchoUpdated);
        if (cli.canSupport.get(Feature.ThreadUnreadNotifications) === ServerSupport.Unsupported) {
            this.threadsState?.on(NotificationStateEvents.Update, this.handleThreadsUpdate);
        }
        cli.on(MatrixEventEvent.Decrypted, this.onEventDecrypted);
        cli.on(ClientEvent.AccountData, this.handleAccountDataUpdate);
=======
        this.room.on(RoomEvent.Receipt, this.handleReadReceipt); // for unread indicators
        this.room.on(RoomEvent.MyMembership, this.handleMembershipUpdate); // for redness on invites
        this.room.on(RoomEvent.LocalEchoUpdated, this.handleLocalEchoUpdated); // for redness on unsent messages
        this.room.on(RoomEvent.UnreadNotifications, this.handleNotificationCountUpdate); // for server-sent counts
        if (threadsState) {
            threadsState.on(NotificationStateEvents.Update, this.handleThreadsUpdate);
        }
        MatrixClientPeg.get().on(MatrixEventEvent.Decrypted, this.onEventDecrypted); // for local count calculation
        MatrixClientPeg.get().on(ClientEvent.AccountData, this.handleAccountDataUpdate); // for push rules
>>>>>>> 8066b9ff
        this.updateNotificationState();
    }

    private get roomIsInvite(): boolean {
        return getEffectiveMembership(this.room.getMyMembership()) === EffectiveMembership.Invite;
    }

    public destroy(): void {
        super.destroy();
        const cli = this.room.client;
        this.room.removeListener(RoomEvent.Receipt, this.handleReadReceipt);
        this.room.removeListener(RoomEvent.MyMembership, this.handleMembershipUpdate);
        this.room.removeListener(RoomEvent.LocalEchoUpdated, this.handleLocalEchoUpdated);
<<<<<<< HEAD
        if (cli.canSupport.get(Feature.ThreadUnreadNotifications) === ServerSupport.Unsupported) {
=======
        this.room.removeListener(RoomEvent.UnreadNotifications, this.handleNotificationCountUpdate);
        if (this.threadsState) {
>>>>>>> 8066b9ff
            this.threadsState.removeListener(NotificationStateEvents.Update, this.handleThreadsUpdate);
        }
        cli.removeListener(MatrixEventEvent.Decrypted, this.onEventDecrypted);
        cli.removeListener(ClientEvent.AccountData, this.handleAccountDataUpdate);
    }

    private handleThreadsUpdate = () => {
        this.updateNotificationState();
    };

    private handleLocalEchoUpdated = () => {
        this.updateNotificationState();
    };

    private handleReadReceipt = (event: MatrixEvent, room: Room) => {
        if (!readReceiptChangeIsFor(event, MatrixClientPeg.get())) return; // not our own - ignore
        if (room.roomId !== this.room.roomId) return; // not for us - ignore
        this.updateNotificationState();
    };

    private handleMembershipUpdate = () => {
        this.updateNotificationState();
    };

    private handleNotificationCountUpdate = () => {
        this.updateNotificationState();
    };

    private onEventDecrypted = (event: MatrixEvent) => {
        if (event.getRoomId() !== this.room.roomId) return; // ignore - not for us or notifications timeline

        this.updateNotificationState();
    };

    private handleAccountDataUpdate = (ev: MatrixEvent) => {
        if (ev.getType() === "m.push_rules") {
            this.updateNotificationState();
        }
    };

    private updateNotificationState() {
        const snapshot = this.snapshot();

        if (getUnsentMessages(this.room).length > 0) {
            // When there are unsent messages we show a red `!`
            this._color = NotificationColor.Unsent;
            this._symbol = "!";
            this._count = 1; // not used, technically
        } else if (RoomNotifs.getRoomNotifsState(this.room.roomId) === RoomNotifs.RoomNotifState.Mute) {
            // When muted we suppress all notification states, even if we have context on them.
            this._color = NotificationColor.None;
            this._symbol = null;
            this._count = 0;
        } else if (this.roomIsInvite) {
            this._color = NotificationColor.Red;
            this._symbol = "!";
            this._count = 1; // not used, technically
        } else {
            const redNotifs = RoomNotifs.getUnreadNotificationCount(this.room, NotificationCountType.Highlight);
            const greyNotifs = RoomNotifs.getUnreadNotificationCount(this.room, NotificationCountType.Total);

            // For a 'true count' we pick the grey notifications first because they include the
            // red notifications. If we don't have a grey count for some reason we use the red
            // count. If that count is broken for some reason, assume zero. This avoids us showing
            // a badge for 'NaN' (which formats as 'NaNB' for NaN Billion).
            const trueCount = greyNotifs ? greyNotifs : (redNotifs ? redNotifs : 0);

            // Note: we only set the symbol if we have an actual count. We don't want to show
            // zero on badges.

            if (redNotifs > 0) {
                this._color = NotificationColor.Red;
                this._count = trueCount;
                this._symbol = null; // symbol calculated by component
            } else if (greyNotifs > 0) {
                this._color = NotificationColor.Grey;
                this._count = trueCount;
                this._symbol = null; // symbol calculated by component
            } else {
                // We don't have any notified messages, but we might have unread messages. Let's
                // find out.
                const hasUnread = Unread.doesRoomHaveUnreadMessages(this.room);
                if (hasUnread) {
                    this._color = NotificationColor.Bold;
                } else {
                    this._color = NotificationColor.None;
                }

                // no symbol or count for this state
                this._count = 0;
                this._symbol = null;
            }
        }

        // finally, publish an update if needed
        this.emitIfUpdated(snapshot);
    }
}<|MERGE_RESOLUTION|>--- conflicted
+++ resolved
@@ -33,29 +33,16 @@
 export class RoomNotificationState extends NotificationState implements IDestroyable {
     constructor(public readonly room: Room, private readonly threadsState?: ThreadsRoomNotificationState) {
         super();
-<<<<<<< HEAD
         const cli = this.room.client;
         this.room.on(RoomEvent.Receipt, this.handleReadReceipt);
-        this.room.on(RoomEvent.Timeline, this.handleRoomEventUpdate);
-        this.room.on(RoomEvent.Redaction, this.handleRoomEventUpdate);
         this.room.on(RoomEvent.MyMembership, this.handleMembershipUpdate);
         this.room.on(RoomEvent.LocalEchoUpdated, this.handleLocalEchoUpdated);
+        this.room.on(RoomEvent.UnreadNotifications, this.handleNotificationCountUpdate); // for server-sent counts
         if (cli.canSupport.get(Feature.ThreadUnreadNotifications) === ServerSupport.Unsupported) {
             this.threadsState?.on(NotificationStateEvents.Update, this.handleThreadsUpdate);
         }
         cli.on(MatrixEventEvent.Decrypted, this.onEventDecrypted);
         cli.on(ClientEvent.AccountData, this.handleAccountDataUpdate);
-=======
-        this.room.on(RoomEvent.Receipt, this.handleReadReceipt); // for unread indicators
-        this.room.on(RoomEvent.MyMembership, this.handleMembershipUpdate); // for redness on invites
-        this.room.on(RoomEvent.LocalEchoUpdated, this.handleLocalEchoUpdated); // for redness on unsent messages
-        this.room.on(RoomEvent.UnreadNotifications, this.handleNotificationCountUpdate); // for server-sent counts
-        if (threadsState) {
-            threadsState.on(NotificationStateEvents.Update, this.handleThreadsUpdate);
-        }
-        MatrixClientPeg.get().on(MatrixEventEvent.Decrypted, this.onEventDecrypted); // for local count calculation
-        MatrixClientPeg.get().on(ClientEvent.AccountData, this.handleAccountDataUpdate); // for push rules
->>>>>>> 8066b9ff
         this.updateNotificationState();
     }
 
@@ -69,12 +56,9 @@
         this.room.removeListener(RoomEvent.Receipt, this.handleReadReceipt);
         this.room.removeListener(RoomEvent.MyMembership, this.handleMembershipUpdate);
         this.room.removeListener(RoomEvent.LocalEchoUpdated, this.handleLocalEchoUpdated);
-<<<<<<< HEAD
         if (cli.canSupport.get(Feature.ThreadUnreadNotifications) === ServerSupport.Unsupported) {
-=======
-        this.room.removeListener(RoomEvent.UnreadNotifications, this.handleNotificationCountUpdate);
-        if (this.threadsState) {
->>>>>>> 8066b9ff
+            this.room.removeListener(RoomEvent.UnreadNotifications, this.handleNotificationCountUpdate);
+        } else if (this.threadsState) {
             this.threadsState.removeListener(NotificationStateEvents.Update, this.handleThreadsUpdate);
         }
         cli.removeListener(MatrixEventEvent.Decrypted, this.onEventDecrypted);
