--- conflicted
+++ resolved
@@ -295,14 +295,13 @@
         return this._state.joinError;
     }
 
-<<<<<<< HEAD
     // The mxEvent if one is about to be forwarded
     getForwardingEvent() {
         return this._state.forwardingEvent;
-=======
+    }
+
     shouldPeek() {
         return this._state.shouldPeek;
->>>>>>> fac98d16
     }
 }
 
