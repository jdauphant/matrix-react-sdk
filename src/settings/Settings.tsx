/*
Copyright 2017 Travis Ralston
Copyright 2018 - 2021 The Matrix.org Foundation C.I.C.

Licensed under the Apache License, Version 2.0 (the "License");
you may not use this file except in compliance with the License.
You may obtain a copy of the License at

    http://www.apache.org/licenses/LICENSE-2.0

Unless required by applicable law or agreed to in writing, software
distributed under the License is distributed on an "AS IS" BASIS,
WITHOUT WARRANTIES OR CONDITIONS OF ANY KIND, either express or implied.
See the License for the specific language governing permissions and
limitations under the License.
*/

import { MatrixClient } from 'matrix-js-sdk/src/client';
import React, { ReactNode } from "react";

import { _t, _td } from '../languageHandler';
import {
    NotificationBodyEnabledController,
    NotificationsEnabledController,
} from "./controllers/NotificationControllers";
import CustomStatusController from "./controllers/CustomStatusController";
import ThemeController from './controllers/ThemeController';
import PushToMatrixClientController from './controllers/PushToMatrixClientController';
import ReloadOnChangeController from "./controllers/ReloadOnChangeController";
import FontSizeController from './controllers/FontSizeController';
import SystemFontController from './controllers/SystemFontController';
import UseSystemFontController from './controllers/UseSystemFontController';
import { SettingLevel } from "./SettingLevel";
import SettingController from "./controllers/SettingController";
import { isMac } from '../Keyboard';
import UIFeatureController from "./controllers/UIFeatureController";
import { UIFeature } from "./UIFeature";
import { OrderedMultiController } from "./controllers/OrderedMultiController";
import { Layout } from "./enums/Layout";
import ReducedMotionController from './controllers/ReducedMotionController';
import IncompatibleController from "./controllers/IncompatibleController";
import { ImageSize } from "./enums/ImageSize";
import { MetaSpace } from "../stores/spaces";
import SdkConfig from "../SdkConfig";
<<<<<<< HEAD
import SlidingSyncController from './controllers/SlidingSyncController';
=======
import ThreadBetaController from './controllers/ThreadBetaController';
>>>>>>> 1c215e2b

// These are just a bunch of helper arrays to avoid copy/pasting a bunch of times
const LEVELS_ROOM_SETTINGS = [
    SettingLevel.DEVICE,
    SettingLevel.ROOM_DEVICE,
    SettingLevel.ROOM_ACCOUNT,
    SettingLevel.ACCOUNT,
    SettingLevel.CONFIG,
];
const LEVELS_ROOM_OR_ACCOUNT = [
    SettingLevel.ROOM_ACCOUNT,
    SettingLevel.ACCOUNT,
];
const LEVELS_ROOM_SETTINGS_WITH_ROOM = [
    SettingLevel.DEVICE,
    SettingLevel.ROOM_DEVICE,
    SettingLevel.ROOM_ACCOUNT,
    SettingLevel.ACCOUNT,
    SettingLevel.CONFIG,
    SettingLevel.ROOM,
];
const LEVELS_ACCOUNT_SETTINGS = [
    SettingLevel.DEVICE,
    SettingLevel.ACCOUNT,
    SettingLevel.CONFIG,
];
const LEVELS_FEATURE = [
    SettingLevel.DEVICE,
    SettingLevel.CONFIG,
];
const LEVELS_DEVICE_ONLY_SETTINGS = [
    SettingLevel.DEVICE,
];
const LEVELS_DEVICE_ONLY_SETTINGS_WITH_CONFIG = [
    SettingLevel.DEVICE,
    SettingLevel.CONFIG,
];
const LEVELS_UI_FEATURE = [
    SettingLevel.CONFIG,
    // in future we might have a .well-known level or something
];

export enum LabGroup {
    Messaging,
    Profile,
    Spaces,
    Widgets,
    Rooms,
    Moderation,
    Analytics,
    MessagePreviews,
    Themes,
    Encryption,
    Experimental,
    Developer,
}

export const labGroupNames: Record<LabGroup, string> = {
    [LabGroup.Messaging]: _td("Messaging"),
    [LabGroup.Profile]: _td("Profile"),
    [LabGroup.Spaces]: _td("Spaces"),
    [LabGroup.Widgets]: _td("Widgets"),
    [LabGroup.Rooms]: _td("Rooms"),
    [LabGroup.Moderation]: _td("Moderation"),
    [LabGroup.Analytics]: _td("Analytics"),
    [LabGroup.MessagePreviews]: _td("Message Previews"),
    [LabGroup.Themes]: _td("Themes"),
    [LabGroup.Encryption]: _td("Encryption"),
    [LabGroup.Experimental]: _td("Experimental"),
    [LabGroup.Developer]: _td("Developer"),
};

export type SettingValueType = boolean |
    number |
    string |
    number[] |
    string[] |
    Record<string, unknown>;

export interface IBaseSetting<T extends SettingValueType = SettingValueType> {
    isFeature?: false | undefined;

    // Display names are strongly recommended for clarity.
    // Display name can also be an object for different levels.
    displayName?: string | {
        // @ts-ignore - TS wants the key to be a string, but we know better
        [level: SettingLevel]: string;
    };

    // Optional description which will be shown as microCopy under SettingsFlags
    description?: string;

    // The supported levels are required. Preferably, use the preset arrays
    // at the top of this file to define this rather than a custom array.
    supportedLevels?: SettingLevel[];

    // Required. Can be any data type. The value specified here should match
    // the data being stored (ie: if a boolean is used, the setting should
    // represent a boolean).
    default: T;

    // Optional settings controller. See SettingsController for more information.
    controller?: SettingController;

    // Optional flag to make supportedLevels be respected as the order to handle
    // settings. The first element is treated as "most preferred". The "default"
    // level is always appended to the end.
    supportedLevelsAreOrdered?: boolean;

    // Optional value to invert a boolean setting's value. The string given will
    // be read as the setting's ID instead of the one provided as the key for the
    // setting definition. By setting this, the returned value will automatically
    // be inverted, except for when the default value is returned. Inversion will
    // occur after the controller is asked for an override. This should be used by
    // historical settings which we don't want existing user's values be wiped. Do
    // not use this for new settings.
    invertedSettingName?: string;

    // XXX: Keep this around for re-use in future Betas
    betaInfo?: {
        title: string; // _td
        caption: () => ReactNode;
        disclaimer?: (enabled: boolean) => ReactNode;
        image?: string; // require(...)
        feedbackSubheading?: string;
        feedbackLabel?: string;
        extraSettings?: string[];
        requiresRefresh?: boolean;
    };
}

export interface IFeature extends Omit<IBaseSetting<boolean>, "isFeature"> {
    // Must be set to true for features.
    isFeature: true;
    labsGroup: LabGroup;
}

// Type using I-identifier for backwards compatibility from before it became a discriminated union
export type ISetting = IBaseSetting | IFeature;

export const SETTINGS: {[setting: string]: ISetting} = {
    "feature_msc3531_hide_messages_pending_moderation": {
        isFeature: true,
        labsGroup: LabGroup.Moderation,
        displayName: _td("Let moderators hide messages pending moderation."),
        supportedLevels: LEVELS_FEATURE,
        default: false,
    },
    "feature_report_to_moderators": {
        isFeature: true,
        labsGroup: LabGroup.Moderation,
        displayName: _td("Report to moderators prototype. " +
            "In rooms that support moderation, the `report` button will let you report abuse to room moderators"),
        supportedLevels: LEVELS_FEATURE,
        default: false,
    },
    "feature_dnd": {
        isFeature: true,
        labsGroup: LabGroup.Profile,
        displayName: _td("Show options to enable 'Do not disturb' mode"),
        supportedLevels: LEVELS_FEATURE,
        default: false,
    },
    "feature_latex_maths": {
        isFeature: true,
        labsGroup: LabGroup.Messaging,
        displayName: _td("Render LaTeX maths in messages"),
        supportedLevels: LEVELS_FEATURE,
        default: false,
    },
    "feature_pinning": {
        isFeature: true,
        labsGroup: LabGroup.Messaging,
        displayName: _td("Message Pinning"),
        supportedLevels: LEVELS_FEATURE,
        default: false,
    },
    "feature_thread": {
        isFeature: true,
        labsGroup: LabGroup.Messaging,
        controller: new ThreadBetaController(),
        displayName: _td("Threaded messaging"),
        supportedLevels: LEVELS_FEATURE,
        default: false,
        betaInfo: {
            title: _td("Threads"),
            caption: () => <>
                <p>{ _t("Keep discussions organised with threads.") }</p>
                <p>{ _t("Threads help keep conversations on-topic and easy to track. <a>Learn more</a>.", {}, {
                    a: (sub) => <a href="https://element.io/help#threads" rel="noreferrer noopener" target="_blank">
                        { sub }
                    </a>,
                }) }</p>
            </>,
            disclaimer: () =>
                SdkConfig.get().bug_report_endpoint_url && <>
                    <h4>{ _t("How can I start a thread?") }</h4>
                    <p>{ _t("Use \"Reply in thread\" when hovering over a message.") }</p>
                    <h4>{ _t("How can I leave the beta?") }</h4>
                    <p>{ _t("To leave, return to this page and use the “Leave the beta” button.") }</p>
                </>,
            feedbackLabel: "thread-feedback",
            feedbackSubheading: _td("Thank you for trying the beta, " +
                "please go into as much detail as you can so we can improve it."),
            image: require("../../res/img/betas/threads.png"),
            requiresRefresh: true,
        },

    },
    "feature_custom_status": {
        isFeature: true,
        labsGroup: LabGroup.Profile,
        displayName: _td("Custom user status messages"),
        supportedLevels: LEVELS_FEATURE,
        default: false,
        controller: new CustomStatusController(),
    },
    "feature_video_rooms": {
        isFeature: true,
        labsGroup: LabGroup.Rooms,
        displayName: _td("Video rooms (under active development)"),
        supportedLevels: LEVELS_FEATURE,
        default: false,
        // Reload to ensure that the left panel etc. get remounted
        controller: new ReloadOnChangeController(),
    },
    "feature_state_counters": {
        isFeature: true,
        labsGroup: LabGroup.Rooms,
        displayName: _td("Render simple counters in room header"),
        supportedLevels: LEVELS_FEATURE,
        default: false,
    },
    "feature_many_integration_managers": {
        isFeature: true,
        labsGroup: LabGroup.Experimental,
        displayName: _td("Multiple integration managers (requires manual setup)"),
        supportedLevels: LEVELS_FEATURE,
        default: false,
    },
    "feature_mjolnir": {
        isFeature: true,
        labsGroup: LabGroup.Moderation,
        displayName: _td("Try out new ways to ignore people (experimental)"),
        supportedLevels: LEVELS_FEATURE,
        default: false,
    },
    "feature_custom_themes": {
        isFeature: true,
        labsGroup: LabGroup.Themes,
        displayName: _td("Support adding custom themes"),
        supportedLevels: LEVELS_FEATURE,
        default: false,
    },
    "feature_roomlist_preview_reactions_dms": {
        isFeature: true,
        labsGroup: LabGroup.MessagePreviews,
        displayName: _td("Show message previews for reactions in DMs"),
        supportedLevels: LEVELS_FEATURE,
        default: false,
        // this option is a subset of `feature_roomlist_preview_reactions_all` so disable it when that one is enabled
        controller: new IncompatibleController("feature_roomlist_preview_reactions_all"),
    },
    "feature_roomlist_preview_reactions_all": {
        isFeature: true,
        labsGroup: LabGroup.MessagePreviews,
        displayName: _td("Show message previews for reactions in all rooms"),
        supportedLevels: LEVELS_FEATURE,
        default: false,
    },
    "feature_dehydration": {
        isFeature: true,
        labsGroup: LabGroup.Encryption,
        displayName: _td("Offline encrypted messaging using dehydrated devices"),
        supportedLevels: LEVELS_FEATURE,
        default: false,
    },
    "feature_extensible_events": {
        isFeature: true,
        labsGroup: LabGroup.Developer, // developer for now, eventually Messaging and default on
        supportedLevels: LEVELS_FEATURE,
        displayName: _td("Show extensible event representation of events"),
        default: false,
    },
    "feature_use_only_current_profiles": {
        isFeature: true,
        labsGroup: LabGroup.Rooms,
        supportedLevels: LEVELS_FEATURE,
        displayName: _td("Show current avatar and name for users in message history"),
        default: false,
    },
    "doNotDisturb": {
        supportedLevels: [SettingLevel.DEVICE],
        default: false,
        controller: new IncompatibleController("feature_dnd", false, false),
    },
    "mjolnirRooms": {
        supportedLevels: [SettingLevel.ACCOUNT],
        default: [],
    },
    "mjolnirPersonalRoom": {
        supportedLevels: [SettingLevel.ACCOUNT],
        default: null,
    },
    "feature_bridge_state": {
        isFeature: true,
        labsGroup: LabGroup.Rooms,
        supportedLevels: LEVELS_FEATURE,
        displayName: _td("Show info about bridges in room settings"),
        default: false,
    },
    "feature_breadcrumbs_v2": {
        isFeature: true,
        labsGroup: LabGroup.Rooms,
        supportedLevels: LEVELS_FEATURE,
        displayName: _td("Use new room breadcrumbs"),
        default: false,
    },
    "feature_spotlight": {
        isFeature: true,
        labsGroup: LabGroup.Rooms,
        supportedLevels: LEVELS_FEATURE,
        displayName: _td("New search experience"),
        default: false,
        betaInfo: {
            title: _td("The new search"),
            caption: () => <>
                <p>{ _t("A new, quick way to search spaces and rooms you're in.") }</p>
                <p>{ _t("This feature is a work in progress, we'd love to hear your feedback.") }</p>
            </>,
            disclaimer: () => <>
                { SdkConfig.get().bug_report_endpoint_url && <>
                    <h4>{ _t("How can I give feedback?") }</h4>
                    <p>{ _t("To feedback, join the beta, start a search and click on feedback.") }</p>
                </> }
                <h4>{ _t("How can I leave the beta?") }</h4>
                <p>{ _t("To leave, just return to this page or click on the beta badge when you search.") }</p>
            </>,
            feedbackLabel: "spotlight-feedback",
            feedbackSubheading: _td("Thank you for trying the beta, " +
                "please go into as much detail as you can so we can improve it."),
            image: require("../../res/img/betas/new_search_experience.gif"),
        },
    },
    "feature_right_panel_default_open": {
        isFeature: true,
        labsGroup: LabGroup.Rooms,
        supportedLevels: LEVELS_FEATURE,
        displayName: _td("Right panel stays open (defaults to room member list)"),
        default: false,
    },
    "feature_jump_to_date": {
        // We purposely leave out `isFeature: true` so it doesn't show in Labs
        // by default. We will conditionally show it depending on whether we can
        // detect MSC3030 support (see LabUserSettingsTab.tsx).
        // labsGroup: LabGroup.Messaging,
        displayName: _td("Jump to date (adds /jumptodate and jump to date headers)"),
        supportedLevels: LEVELS_FEATURE,
        default: false,
    },
    "RoomList.backgroundImage": {
        supportedLevels: LEVELS_ACCOUNT_SETTINGS,
        default: null,
    },
    "feature_hidden_read_receipts": {
        supportedLevels: LEVELS_FEATURE,
        displayName: _td("Don't send read receipts"),
        default: false,
    },
    "feature_location_share_pin_drop": {
        isFeature: true,
        labsGroup: LabGroup.Messaging,
        supportedLevels: LEVELS_FEATURE,
        displayName: _td("Location sharing - pin drop (under active development)"),
        default: false,
    },
    "feature_location_share_live": {
        isFeature: true,
        labsGroup: LabGroup.Messaging,
        supportedLevels: LEVELS_FEATURE,
        displayName: _td(
            `Live location sharing - share current location ` +
            `(active development, and temporarily, locations persist in room history)`,
        ),
        default: false,
    },
    "baseFontSize": {
        displayName: _td("Font size"),
        supportedLevels: LEVELS_ACCOUNT_SETTINGS,
        default: 10,
        controller: new FontSizeController(),
    },
    "useCustomFontSize": {
        displayName: _td("Use custom size"),
        supportedLevels: LEVELS_ACCOUNT_SETTINGS,
        default: false,
    },
    "MessageComposerInput.suggestEmoji": {
        supportedLevels: LEVELS_ACCOUNT_SETTINGS,
        displayName: _td('Enable Emoji suggestions while typing'),
        default: true,
        invertedSettingName: 'MessageComposerInput.dontSuggestEmoji',
    },
    "MessageComposerInput.showStickersButton": {
        supportedLevels: LEVELS_ACCOUNT_SETTINGS,
        displayName: _td('Show stickers button'),
        default: true,
        controller: new UIFeatureController(UIFeature.Widgets, false),
    },
    "MessageComposerInput.showPollsButton": {
        supportedLevels: LEVELS_ACCOUNT_SETTINGS,
        displayName: _td('Show polls button'),
        default: true,
    },
    "MessageComposerInput.insertTrailingColon": {
        supportedLevels: LEVELS_ACCOUNT_SETTINGS,
        displayName: _td('Insert a trailing colon after user mentions at the start of a message'),
        default: true,
    },
    // TODO: Wire up appropriately to UI (FTUE notifications)
    "Notifications.alwaysShowBadgeCounts": {
        supportedLevels: LEVELS_ROOM_OR_ACCOUNT,
        default: false,
    },
    "useCompactLayout": {
        supportedLevels: LEVELS_DEVICE_ONLY_SETTINGS,
        displayName: _td("Use a more compact 'Modern' layout"),
        default: false,
        controller: new IncompatibleController("layout", false, v => v !== Layout.Group),
    },
    "showRedactions": {
        supportedLevels: LEVELS_ROOM_SETTINGS_WITH_ROOM,
        displayName: _td('Show a placeholder for removed messages'),
        default: true,
        invertedSettingName: 'hideRedactions',
    },
    "showJoinLeaves": {
        supportedLevels: LEVELS_ROOM_SETTINGS_WITH_ROOM,
        displayName: _td('Show join/leave messages (invites/removes/bans unaffected)'),
        default: true,
        invertedSettingName: 'hideJoinLeaves',
    },
    "showAvatarChanges": {
        supportedLevels: LEVELS_ROOM_SETTINGS_WITH_ROOM,
        displayName: _td('Show avatar changes'),
        default: true,
        invertedSettingName: 'hideAvatarChanges',
    },
    "showDisplaynameChanges": {
        supportedLevels: LEVELS_ROOM_SETTINGS_WITH_ROOM,
        displayName: _td('Show display name changes'),
        default: true,
        invertedSettingName: 'hideDisplaynameChanges',
    },
    "showReadReceipts": {
        supportedLevels: LEVELS_ROOM_SETTINGS,
        displayName: _td('Show read receipts sent by other users'),
        default: true,
        invertedSettingName: 'hideReadReceipts',
    },
    "showTwelveHourTimestamps": {
        supportedLevels: LEVELS_ACCOUNT_SETTINGS,
        displayName: _td('Show timestamps in 12 hour format (e.g. 2:30pm)'),
        default: false,
    },
    "alwaysShowTimestamps": {
        supportedLevels: LEVELS_ACCOUNT_SETTINGS,
        displayName: _td('Always show message timestamps'),
        default: false,
    },
    "autoplayGifs": {
        supportedLevels: LEVELS_ACCOUNT_SETTINGS,
        displayName: _td('Autoplay GIFs'),
        default: false,
    },
    "autoplayVideo": {
        supportedLevels: LEVELS_ACCOUNT_SETTINGS,
        displayName: _td('Autoplay videos'),
        default: false,
    },
    "enableSyntaxHighlightLanguageDetection": {
        supportedLevels: LEVELS_ACCOUNT_SETTINGS,
        displayName: _td('Enable automatic language detection for syntax highlighting'),
        default: false,
    },
    "expandCodeByDefault": {
        supportedLevels: LEVELS_ACCOUNT_SETTINGS,
        displayName: _td('Expand code blocks by default'),
        default: false,
    },
    "showCodeLineNumbers": {
        supportedLevels: LEVELS_ACCOUNT_SETTINGS,
        displayName: _td('Show line numbers in code blocks'),
        default: true,
    },
    "scrollToBottomOnMessageSent": {
        supportedLevels: LEVELS_ACCOUNT_SETTINGS,
        displayName: _td('Jump to the bottom of the timeline when you send a message'),
        default: true,
    },
    "Pill.shouldShowPillAvatar": {
        supportedLevels: LEVELS_ACCOUNT_SETTINGS,
        displayName: _td('Show avatars in user and room mentions'),
        default: true,
        invertedSettingName: 'Pill.shouldHidePillAvatar',
    },
    "TextualBody.enableBigEmoji": {
        supportedLevels: LEVELS_ACCOUNT_SETTINGS,
        displayName: _td('Enable big emoji in chat'),
        default: true,
        invertedSettingName: 'TextualBody.disableBigEmoji',
    },
    "MessageComposerInput.isRichTextEnabled": {
        supportedLevels: LEVELS_ACCOUNT_SETTINGS,
        default: false,
    },
    "MessageComposer.showFormatting": {
        supportedLevels: LEVELS_ACCOUNT_SETTINGS,
        default: false,
    },
    "sendTypingNotifications": {
        supportedLevels: LEVELS_ACCOUNT_SETTINGS,
        displayName: _td("Send typing notifications"),
        default: true,
        invertedSettingName: 'dontSendTypingNotifications',
    },
    "showTypingNotifications": {
        supportedLevels: LEVELS_ACCOUNT_SETTINGS,
        displayName: _td("Show typing notifications"),
        default: true,
    },
    "ctrlFForSearch": {
        supportedLevels: LEVELS_ACCOUNT_SETTINGS,
        displayName: isMac ? _td("Use Command + F to search timeline") : _td("Use Ctrl + F to search timeline"),
        default: false,
    },
    "MessageComposerInput.ctrlEnterToSend": {
        supportedLevels: LEVELS_ACCOUNT_SETTINGS,
        displayName: isMac ? _td("Use Command + Enter to send a message") : _td("Use Ctrl + Enter to send a message"),
        default: false,
    },
    "MessageComposerInput.surroundWith": {
        supportedLevels: LEVELS_ACCOUNT_SETTINGS,
        displayName: _td("Surround selected text when typing special characters"),
        default: false,
    },
    "MessageComposerInput.autoReplaceEmoji": {
        supportedLevels: LEVELS_ACCOUNT_SETTINGS,
        displayName: _td('Automatically replace plain text Emoji'),
        default: false,
    },
    "VideoView.flipVideoHorizontally": {
        supportedLevels: LEVELS_ACCOUNT_SETTINGS,
        displayName: _td('Mirror local video feed'),
        default: false,
    },
    "theme": {
        supportedLevels: LEVELS_ACCOUNT_SETTINGS,
        default: "light",
        controller: new ThemeController(),
    },
    "custom_themes": {
        supportedLevels: LEVELS_ACCOUNT_SETTINGS,
        default: [],
    },
    "use_system_theme": {
        supportedLevels: LEVELS_DEVICE_ONLY_SETTINGS,
        default: true,
        displayName: _td("Match system theme"),
    },
    "useSystemFont": {
        supportedLevels: LEVELS_DEVICE_ONLY_SETTINGS,
        default: false,
        displayName: _td("Use a system font"),
        controller: new UseSystemFontController(),
    },
    "systemFont": {
        supportedLevels: LEVELS_DEVICE_ONLY_SETTINGS,
        default: "",
        displayName: _td("System font name"),
        controller: new SystemFontController(),
    },
    "webRtcAllowPeerToPeer": {
        supportedLevels: LEVELS_DEVICE_ONLY_SETTINGS_WITH_CONFIG,
        displayName: _td(
            "Allow Peer-to-Peer for 1:1 calls " +
            "(if you enable this, the other party might be able to see your IP address)",
        ),
        default: true,
        invertedSettingName: 'webRtcForceTURN',
    },
    "webrtc_audiooutput": {
        supportedLevels: LEVELS_DEVICE_ONLY_SETTINGS,
        default: null,
    },
    "webrtc_audioinput": {
        supportedLevels: LEVELS_DEVICE_ONLY_SETTINGS,
        default: null,
    },
    "webrtc_videoinput": {
        supportedLevels: LEVELS_DEVICE_ONLY_SETTINGS,
        default: null,
    },
    "language": {
        supportedLevels: LEVELS_DEVICE_ONLY_SETTINGS_WITH_CONFIG,
        default: "en",
    },
    "breadcrumb_rooms": {
        // not really a setting
        supportedLevels: [SettingLevel.ACCOUNT],
        default: [],
    },
    "recent_emoji": {
        // not really a setting
        supportedLevels: [SettingLevel.ACCOUNT],
        default: [],
    },
    "SpotlightSearch.recentSearches": {
        // not really a setting
        supportedLevels: [SettingLevel.ACCOUNT],
        default: [], // list of room IDs, most recent first
    },
    "room_directory_servers": {
        supportedLevels: [SettingLevel.ACCOUNT],
        default: [],
    },
    "integrationProvisioning": {
        supportedLevels: [SettingLevel.ACCOUNT],
        default: true,
    },
    "allowedWidgets": {
        supportedLevels: [SettingLevel.ROOM_ACCOUNT, SettingLevel.ROOM_DEVICE],
        supportedLevelsAreOrdered: true,
        default: {}, // none allowed
    },
    "analyticsOptIn": {
        supportedLevels: LEVELS_DEVICE_ONLY_SETTINGS_WITH_CONFIG,
        displayName: _td('Send analytics data'),
        default: false,
    },
    "showCookieBar": {
        supportedLevels: LEVELS_DEVICE_ONLY_SETTINGS_WITH_CONFIG,
        default: true,
    },
    "pseudonymousAnalyticsOptIn": {
        supportedLevels: [SettingLevel.ACCOUNT],
        displayName: _td('Send analytics data'),
        default: null,
    },
    "autocompleteDelay": {
        supportedLevels: LEVELS_DEVICE_ONLY_SETTINGS_WITH_CONFIG,
        default: 200,
    },
    "readMarkerInViewThresholdMs": {
        supportedLevels: LEVELS_DEVICE_ONLY_SETTINGS_WITH_CONFIG,
        default: 3000,
    },
    "readMarkerOutOfViewThresholdMs": {
        supportedLevels: LEVELS_DEVICE_ONLY_SETTINGS_WITH_CONFIG,
        default: 30000,
    },
    "blacklistUnverifiedDevices": {
        // We specifically want to have room-device > device so that users may set a device default
        // with a per-room override.
        supportedLevels: [SettingLevel.ROOM_DEVICE, SettingLevel.DEVICE],
        supportedLevelsAreOrdered: true,
        displayName: {
            "default": _td('Never send encrypted messages to unverified sessions from this session'),
            "room-device": _td('Never send encrypted messages to unverified sessions in this room from this session'),
        },
        default: false,
        controller: new UIFeatureController(UIFeature.AdvancedEncryption),
    },
    "urlPreviewsEnabled": {
        supportedLevels: LEVELS_ROOM_SETTINGS_WITH_ROOM,
        displayName: {
            "default": _td('Enable inline URL previews by default'),
            "room-account": _td("Enable URL previews for this room (only affects you)"),
            "room": _td("Enable URL previews by default for participants in this room"),
        },
        default: true,
        controller: new UIFeatureController(UIFeature.URLPreviews),
    },
    "urlPreviewsEnabled_e2ee": {
        supportedLevels: [SettingLevel.ROOM_DEVICE, SettingLevel.ROOM_ACCOUNT],
        displayName: {
            "room-account": _td("Enable URL previews for this room (only affects you)"),
        },
        default: false,
        controller: new UIFeatureController(UIFeature.URLPreviews),
    },
    "notificationsEnabled": {
        supportedLevels: LEVELS_DEVICE_ONLY_SETTINGS,
        default: false,
        controller: new NotificationsEnabledController(),
    },
    "notificationSound": {
        supportedLevels: LEVELS_ROOM_OR_ACCOUNT,
        default: false,
    },
    "notificationBodyEnabled": {
        supportedLevels: LEVELS_DEVICE_ONLY_SETTINGS,
        default: true,
        controller: new NotificationBodyEnabledController(),
    },
    "audioNotificationsEnabled": {
        supportedLevels: LEVELS_DEVICE_ONLY_SETTINGS,
        default: true,
    },
    "enableWidgetScreenshots": {
        supportedLevels: LEVELS_ACCOUNT_SETTINGS,
        displayName: _td('Enable widget screenshots on supported widgets'),
        default: false,
    },
    "promptBeforeInviteUnknownUsers": {
        supportedLevels: LEVELS_ACCOUNT_SETTINGS,
        displayName: _td('Prompt before sending invites to potentially invalid matrix IDs'),
        default: true,
    },
    "widgetOpenIDPermissions": {
        supportedLevels: LEVELS_DEVICE_ONLY_SETTINGS,
        default: {
            allow: [],
            deny: [],
        },
    },
    // TODO: Remove setting: https://github.com/vector-im/element-web/issues/14373
    "RoomList.orderAlphabetically": {
        supportedLevels: LEVELS_ACCOUNT_SETTINGS,
        displayName: _td("Order rooms by name"),
        default: false,
    },
    // TODO: Remove setting: https://github.com/vector-im/element-web/issues/14373
    "RoomList.orderByImportance": {
        supportedLevels: LEVELS_ACCOUNT_SETTINGS,
        displayName: _td("Show rooms with unread notifications first"),
        default: true,
    },
    "breadcrumbs": {
        supportedLevels: LEVELS_ACCOUNT_SETTINGS,
        displayName: _td("Show shortcuts to recently viewed rooms above the room list"),
        default: true,
        controller: new IncompatibleController("feature_breadcrumbs_v2", true),
    },
    "showHiddenEventsInTimeline": {
        displayName: _td("Show hidden events in timeline"),
        supportedLevels: LEVELS_DEVICE_ONLY_SETTINGS,
        default: false,
    },
    "lowBandwidth": {
        supportedLevels: LEVELS_DEVICE_ONLY_SETTINGS_WITH_CONFIG,
        displayName: _td('Low bandwidth mode (requires compatible homeserver)'),
        default: false,
        controller: new ReloadOnChangeController(),
    },
    "slidingSync": {
        supportedLevels: LEVELS_DEVICE_ONLY_SETTINGS_WITH_CONFIG,
        displayName: _td('Sliding Sync mode (requires proxy, set via "sliding_sync_proxy_url" in config.json)'),
        default: false,
        controller: new SlidingSyncController(),
    },
    "fallbackICEServerAllowed": {
        supportedLevels: LEVELS_DEVICE_ONLY_SETTINGS,
        displayName: _td(
            "Allow fallback call assist server turn.matrix.org when your homeserver " +
            "does not offer one (your IP address would be shared during a call)",
        ),
        // This is a tri-state value, where `null` means "prompt the user".
        default: null,
    },
    "showImages": {
        supportedLevels: LEVELS_ACCOUNT_SETTINGS,
        displayName: _td("Show previews/thumbnails for images"),
        default: true,
    },
    "RightPanel.phasesGlobal": {
        supportedLevels: [SettingLevel.DEVICE],
        default: null,
    },
    "RightPanel.phases": {
        supportedLevels: [SettingLevel.ROOM_DEVICE],
        default: null,
    },
    "enableEventIndexing": {
        supportedLevels: LEVELS_DEVICE_ONLY_SETTINGS,
        displayName: _td("Enable message search in encrypted rooms"),
        default: true,
    },
    "crawlerSleepTime": {
        supportedLevels: LEVELS_DEVICE_ONLY_SETTINGS,
        displayName: _td("How fast should messages be downloaded."),
        default: 3000,
    },
    "showCallButtonsInComposer": {
        // Dev note: This is no longer "in composer" but is instead "in room header".
        // TODO: Rename with settings v3
        supportedLevels: LEVELS_DEVICE_ONLY_SETTINGS_WITH_CONFIG,
        default: true,
        controller: new UIFeatureController(UIFeature.Voip),
    },
    "e2ee.manuallyVerifyAllSessions": {
        supportedLevels: LEVELS_DEVICE_ONLY_SETTINGS,
        displayName: _td("Manually verify all remote sessions"),
        default: false,
        controller: new OrderedMultiController([
            // Apply the feature controller first to ensure that the setting doesn't
            // show up and can't be toggled. PushToMatrixClientController doesn't
            // do any overrides anyways.
            new UIFeatureController(UIFeature.AdvancedEncryption),
            new PushToMatrixClientController(
                MatrixClient.prototype.setCryptoTrustCrossSignedDevices, true,
            ),
        ]),
    },
    "ircDisplayNameWidth": {
        // We specifically want to have room-device > device so that users may set a device default
        // with a per-room override.
        supportedLevels: [SettingLevel.ROOM_DEVICE, SettingLevel.DEVICE],
        supportedLevelsAreOrdered: true,
        displayName: _td("IRC display name width"),
        default: 80,
    },
    "layout": {
        supportedLevels: LEVELS_ACCOUNT_SETTINGS,
        default: Layout.Group,
    },
    "Images.size": {
        supportedLevels: LEVELS_ACCOUNT_SETTINGS,
        default: ImageSize.Normal,
    },
    "showChatEffects": {
        supportedLevels: LEVELS_ROOM_SETTINGS_WITH_ROOM,
        displayName: _td("Show chat effects (animations when receiving e.g. confetti)"),
        default: true,
        controller: new ReducedMotionController(),
    },
    "Performance.addSendMessageTimingMetadata": {
        supportedLevels: [SettingLevel.CONFIG],
        default: false,
    },
    "Widgets.pinned": { // deprecated
        supportedLevels: LEVELS_ROOM_OR_ACCOUNT,
        default: {},
    },
    "Widgets.layout": {
        supportedLevels: LEVELS_ROOM_OR_ACCOUNT,
        default: {},
    },
    "Spaces.allRoomsInHome": {
        displayName: _td("Show all rooms in Home"),
        description: _td("All rooms you're in will appear in Home."),
        supportedLevels: LEVELS_ACCOUNT_SETTINGS,
        default: false,
    },
    "Spaces.enabledMetaSpaces": {
        supportedLevels: LEVELS_ACCOUNT_SETTINGS,
        default: {
            [MetaSpace.Home]: true,
        },
    },
    "Spaces.showPeopleInSpace": {
        supportedLevels: [SettingLevel.ROOM_ACCOUNT],
        default: true,
    },
    "developerMode": {
        displayName: _td("Developer mode"),
        supportedLevels: LEVELS_ACCOUNT_SETTINGS,
        default: false,
    },
    "automaticErrorReporting": {
        displayName: _td("Automatically send debug logs on any error"),
        supportedLevels: LEVELS_ACCOUNT_SETTINGS,
        default: false,
        controller: new ReloadOnChangeController(),
    },
    "automaticDecryptionErrorReporting": {
        displayName: _td("Automatically send debug logs on decryption errors"),
        supportedLevels: LEVELS_DEVICE_ONLY_SETTINGS,
        default: false,
        controller: new ReloadOnChangeController(),
    },
    "automaticKeyBackNotEnabledReporting": {
        displayName: _td("Automatically send debug logs when key backup is not functioning"),
        supportedLevels: LEVELS_DEVICE_ONLY_SETTINGS_WITH_CONFIG,
        default: false,
    },
    [UIFeature.RoomHistorySettings]: {
        supportedLevels: LEVELS_UI_FEATURE,
        default: true,
    },
    [UIFeature.AdvancedEncryption]: {
        supportedLevels: LEVELS_UI_FEATURE,
        default: true,
    },
    [UIFeature.URLPreviews]: {
        supportedLevels: LEVELS_UI_FEATURE,
        default: true,
    },
    [UIFeature.Widgets]: {
        supportedLevels: LEVELS_UI_FEATURE,
        default: true,
    },
    [UIFeature.Voip]: {
        supportedLevels: LEVELS_UI_FEATURE,
        default: true,
    },
    [UIFeature.Feedback]: {
        supportedLevels: LEVELS_UI_FEATURE,
        default: true,
    },
    [UIFeature.Registration]: {
        supportedLevels: LEVELS_UI_FEATURE,
        default: true,
    },
    [UIFeature.PasswordReset]: {
        supportedLevels: LEVELS_UI_FEATURE,
        default: true,
    },
    [UIFeature.Deactivate]: {
        supportedLevels: LEVELS_UI_FEATURE,
        default: true,
    },
    [UIFeature.ShareQRCode]: {
        supportedLevels: LEVELS_UI_FEATURE,
        default: true,
    },
    [UIFeature.ShareSocial]: {
        supportedLevels: LEVELS_UI_FEATURE,
        default: true,
    },
    [UIFeature.IdentityServer]: {
        supportedLevels: LEVELS_UI_FEATURE,
        default: true,
        // Identity server (discovery) settings make no sense if 3PIDs in general are hidden
        controller: new UIFeatureController(UIFeature.ThirdPartyID),
    },
    [UIFeature.ThirdPartyID]: {
        supportedLevels: LEVELS_UI_FEATURE,
        default: true,
    },
    [UIFeature.AdvancedSettings]: {
        supportedLevels: LEVELS_UI_FEATURE,
        default: true,
    },
    [UIFeature.TimelineEnableRelativeDates]: {
        supportedLevels: LEVELS_UI_FEATURE,
        default: true,
    },
};<|MERGE_RESOLUTION|>--- conflicted
+++ resolved
@@ -42,11 +42,8 @@
 import { ImageSize } from "./enums/ImageSize";
 import { MetaSpace } from "../stores/spaces";
 import SdkConfig from "../SdkConfig";
-<<<<<<< HEAD
 import SlidingSyncController from './controllers/SlidingSyncController';
-=======
 import ThreadBetaController from './controllers/ThreadBetaController';
->>>>>>> 1c215e2b
 
 // These are just a bunch of helper arrays to avoid copy/pasting a bunch of times
 const LEVELS_ROOM_SETTINGS = [
