/*
Copyright 2015, 2016 OpenMarket Ltd

Licensed under the Apache License, Version 2.0 (the "License");
you may not use this file except in compliance with the License.
You may obtain a copy of the License at

    http://www.apache.org/licenses/LICENSE-2.0

Unless required by applicable law or agreed to in writing, software
distributed under the License is distributed on an "AS IS" BASIS,
WITHOUT WARRANTIES OR CONDITIONS OF ANY KIND, either express or implied.
See the License for the specific language governing permissions and
limitations under the License.
*/


import React from 'react';
import MatrixClientPeg from './MatrixClientPeg';
import dis from './dispatcher';
import Tinter from './Tinter';
import sdk from './index';
import {_t, _td} from './languageHandler';
import Modal from './Modal';
import SettingsStore, {SettingLevel} from './settings/SettingsStore';


class Command {
    constructor({name, args='', description, runFn}) {
        this.command = '/' + name;
        this.args = args;
        this.description = description;
        this.runFn = runFn;
    }

    getCommand() {
        return this.command;
    }

    getCommandWithArgs() {
        return this.getCommand() + " " + this.args;
    }

    run(roomId, args) {
        return this.runFn.bind(this)(roomId, args);
    }

    getUsage() {
        return _t('Usage') + ': ' + this.getCommandWithArgs();
    }
}

function reject(error) {
    return {error};
}

function success(promise) {
    return {promise};
}

/* Disable the "unexpected this" error for these commands - all of the run
 * functions are called with `this` bound to the Command instance.
 */

/* eslint-disable babel/no-invalid-this */

export const CommandMap = {
    ddg: new Command({
        name: 'ddg',
        args: '<query>',
        description: _td('Searches DuckDuckGo for results'),
        runFn: function(roomId, args) {
            const ErrorDialog = sdk.getComponent('dialogs.ErrorDialog');
            // TODO Don't explain this away, actually show a search UI here.
            Modal.createTrackedDialog('Slash Commands', '/ddg is not a command', ErrorDialog, {
                title: _t('/ddg is not a command'),
                description: _t('To use it, just wait for autocomplete results to load and tab through them.'),
            });
            return success();
        },
    }),

    nick: new Command({
        name: 'nick',
        args: '<display_name>',
        description: _td('Changes your display nickname'),
        runFn: function(roomId, args) {
            if (args) {
                return success(MatrixClientPeg.get().setDisplayName(args));
            }
            return reject(this.getUsage());
        },
    }),

    tint: new Command({
        name: 'tint',
        args: '<color1> [<color2>]',
        description: _td('Changes colour scheme of current room'),
        runFn: function(roomId, args) {
            if (args) {
                const matches = args.match(/^(#([\da-fA-F]{3}|[\da-fA-F]{6}))( +(#([\da-fA-F]{3}|[\da-fA-F]{6})))?$/);
                if (matches) {
                    Tinter.tint(matches[1], matches[4]);
                    const colorScheme = {};
                    colorScheme.primary_color = matches[1];
                    if (matches[4]) {
                        colorScheme.secondary_color = matches[4];
                    } else {
                        colorScheme.secondary_color = colorScheme.primary_color;
                    }
                    return success(
                        SettingsStore.setValue('roomColor', roomId, SettingLevel.ROOM_ACCOUNT, colorScheme),
                    );
                }
            }
            return reject(this.getUsage());
        },
    }),

    topic: new Command({
        name: 'topic',
        args: '<topic>',
        description: _td('Sets the room topic'),
        runFn: function(roomId, args) {
            if (args) {
                return success(MatrixClientPeg.get().setRoomTopic(roomId, args));
            }
            return reject(this.getUsage());
        },
    }),

    invite: new Command({
        name: 'invite',
        args: '<user-id>',
        description: _td('Invites user with given id to current room'),
        runFn: function(roomId, args) {
            if (args) {
                const matches = args.match(/^(\S+)$/);
                if (matches) {
                    return success(MatrixClientPeg.get().invite(roomId, matches[1]));
                }
            }
            return reject(this.getUsage());
        },
    }),

    join: new Command({
        name: 'join',
        args: '<room-alias>',
        description: _td('Joins room with given alias'),
        runFn: function(roomId, args) {
            if (args) {
                const matches = args.match(/^(\S+)$/);
                if (matches) {
                    let roomAlias = matches[1];
                    if (roomAlias[0] !== '#') return reject(this.getUsage());

                    if (!roomAlias.includes(':')) {
                        roomAlias += ':' + MatrixClientPeg.get().getDomain();
                    }

                    dis.dispatch({
                        action: 'view_room',
                        room_alias: roomAlias,
                        auto_join: true,
                    });

                    return success();
                }
            }
            return reject(this.getUsage());
        },
    }),

    part: new Command({
        name: 'part',
        args: '[<room-alias>]',
        description: _td('Leave room'),
        runFn: function(roomId, args) {
            const cli = MatrixClientPeg.get();

            let targetRoomId;
            if (args) {
                const matches = args.match(/^(\S+)$/);
                if (matches) {
                    let roomAlias = matches[1];
                    if (roomAlias[0] !== '#') return reject(this.getUsage());

                    if (!roomAlias.includes(':')) {
                        roomAlias += ':' + cli.getDomain();
                    }

                    // Try to find a room with this alias
                    const rooms = cli.getRooms();
                    for (let i = 0; i < rooms.length; i++) {
                        const aliasEvents = rooms[i].currentState.getStateEvents('m.room.aliases');
                        for (let j = 0; j < aliasEvents.length; j++) {
                            const aliases = aliasEvents[j].getContent().aliases || [];
                            for (let k = 0; k < aliases.length; k++) {
                                if (aliases[k] === roomAlias) {
                                    targetRoomId = rooms[i].roomId;
                                    break;
                                }
                            }
                            if (targetRoomId) break;
                        }
                        if (targetRoomId) break;
                    }
                    if (!targetRoomId) return reject(_t('Unrecognised room alias:') + ' ' + roomAlias);
                }
            }

            if (!targetRoomId) targetRoomId = roomId;
            return success(
                cli.leave(targetRoomId).then(function() {
                    dis.dispatch({action: 'view_next_room'});
                }),
            );
        },
    }),

    kick: new Command({
        name: 'kick',
        args: '<user-id> [reason]',
        description: _td('Kicks user with given id'),
        runFn: function(roomId, args) {
            if (args) {
                const matches = args.match(/^(\S+?)( +(.*))?$/);
                if (matches) {
                    return success(MatrixClientPeg.get().kick(roomId, matches[1], matches[3]));
                }
            }
            return reject(this.getUsage());
        },
    }),

    // Ban a user from the room with an optional reason
    ban: new Command({
        name: 'ban',
        args: '<user-id> [reason]',
        description: _td('Bans user with given id'),
        runFn: function(roomId, args) {
            if (args) {
                const matches = args.match(/^(\S+?)( +(.*))?$/);
                if (matches) {
                    return success(MatrixClientPeg.get().ban(roomId, matches[1], matches[3]));
                }
            }
            return reject(this.getUsage());
        },
    }),

    // Unban a user from ythe room
    unban: new Command({
        name: 'unban',
        args: '<user-id>',
        description: _td('Unbans user with given id'),
        runFn: function(roomId, args) {
            if (args) {
                const matches = args.match(/^(\S+)$/);
                if (matches) {
                    // Reset the user membership to "leave" to unban him
                    return success(MatrixClientPeg.get().unban(roomId, matches[1]));
                }
            }
            return reject(this.getUsage());
        },
    }),

    ignore: new Command({
        name: 'ignore',
        args: '<user-id>',
        description: _td('Ignores a user, hiding their messages from you'),
        runFn: function(roomId, args) {
            if (args) {
                const cli = MatrixClientPeg.get();

                const matches = args.match(/^(\S+)$/);
                if (matches) {
                    const userId = matches[1];
                    const ignoredUsers = cli.getIgnoredUsers();
                    ignoredUsers.push(userId); // de-duped internally in the js-sdk
                    return success(
                        cli.setIgnoredUsers(ignoredUsers).then(() => {
                            const QuestionDialog = sdk.getComponent('dialogs.QuestionDialog');
                            Modal.createTrackedDialog('Slash Commands', 'User ignored', QuestionDialog, {
                                title: _t('Ignored user'),
                                description: <div>
                                    <p>{ _t('You are now ignoring %(userId)s', {userId}) }</p>
                                </div>,
                                hasCancelButton: false,
                            });
                        }),
                    );
                }
            }
            return reject(this.getUsage());
        },
    }),

    unignore: new Command({
        name: 'unignore',
        args: '<user-id>',
        description: _td('Stops ignoring a user, showing their messages going forward'),
        runFn: function(roomId, args) {
            if (args) {
                const cli = MatrixClientPeg.get();

                const matches = args.match(/^(\S+)$/);
                if (matches) {
                    const userId = matches[1];
                    const ignoredUsers = cli.getIgnoredUsers();
                    const index = ignoredUsers.indexOf(userId);
                    if (index !== -1) ignoredUsers.splice(index, 1);
                    return success(
                        cli.setIgnoredUsers(ignoredUsers).then(() => {
                            const QuestionDialog = sdk.getComponent('dialogs.QuestionDialog');
                            Modal.createTrackedDialog('Slash Commands', 'User unignored', QuestionDialog, {
                                title: _t('Unignored user'),
                                description: <div>
                                    <p>{ _t('You are no longer ignoring %(userId)s', {userId}) }</p>
                                </div>,
                                hasCancelButton: false,
                            });
                        }),
                    );
                }
            }
            return reject(this.getUsage());
        },
    }),

    // Define the power level of a user
    op: new Command({
        name: 'op',
        args: '<user-id> [<power-level>]',
        description: _td('Define the power level of a user'),
        runFn: function(roomId, args) {
            if (args) {
                const matches = args.match(/^(\S+?)( +(-?\d+))?$/);
                let powerLevel = 50; // default power level for op
                if (matches) {
                    const userId = matches[1];
                    if (matches.length === 4 && undefined !== matches[3]) {
                        powerLevel = parseInt(matches[3]);
                    }
                    if (!isNaN(powerLevel)) {
                        const cli = MatrixClientPeg.get();
                        const room = cli.getRoom(roomId);
                        if (!room) return reject('Bad room ID: ' + roomId);

                        const powerLevelEvent = room.currentState.getStateEvents('m.room.power_levels', '');
                        return success(cli.setPowerLevel(roomId, userId, powerLevel, powerLevelEvent));
                    }
                }
            }
            return reject(this.getUsage());
        },
    }),

    // Reset the power level of a user
    deop: new Command({
        name: 'deop',
        args: '<user-id>',
        description: _td('Deops user with given id'),
        runFn: function(roomId, args) {
            if (args) {
                const matches = args.match(/^(\S+)$/);
                if (matches) {
                    const cli = MatrixClientPeg.get();
                    const room = cli.getRoom(roomId);
                    if (!room) return reject('Bad room ID: ' + roomId);

                    const powerLevelEvent = room.currentState.getStateEvents('m.room.power_levels', '');
                    return success(cli.setPowerLevel(roomId, args, undefined, powerLevelEvent));
                }
            }
            return reject(this.getUsage());
        },
    }),

    devtools: new Command({
        name: 'devtools',
        description: _td('Opens the Developer Tools dialog'),
        runFn: function(roomId) {
            const DevtoolsDialog = sdk.getComponent('dialogs.DevtoolsDialog');
            Modal.createDialog(DevtoolsDialog, {roomId});
            return success();
        },
    }),

    // Verify a user, device, and pubkey tuple
    verify: new Command({
        name: 'verify',
        args: '<user-id> <device-id> <device-signing-key>',
        description: _td('Verifies a user, device, and pubkey tuple'),
        runFn: function(roomId, args) {
            if (args) {
                const matches = args.match(/^(\S+) +(\S+) +(\S+)$/);
                if (matches) {
                    const cli = MatrixClientPeg.get();

                    const userId = matches[1];
                    const deviceId = matches[2];
                    const fingerprint = matches[3];

                    return success(
                        // Promise.resolve to handle transition from static result to promise; can be removed
                        // in future
                        Promise.resolve(cli.getStoredDevice(userId, deviceId)).then((device) => {
                            if (!device) {
                                throw new Error(_t('Unknown (user, device) pair:') + ` (${userId}, ${deviceId})`);
                            }

                            if (device.isVerified()) {
                                if (device.getFingerprint() === fingerprint) {
                                    throw new Error(_t('Device already verified!'));
                                } else {
                                    throw new Error(_t('WARNING: Device already verified, but keys do NOT MATCH!'));
                                }
                            }

                            if (device.getFingerprint() !== fingerprint) {
                                const fprint = device.getFingerprint();
                                throw new Error(
                                    _t('WARNING: KEY VERIFICATION FAILED! The signing key for %(userId)s and device' +
                                        ' %(deviceId)s is "%(fprint)s" which does not match the provided key ' +
                                        '"%(fingerprint)s". This could mean your communications are being intercepted!',
                                        {
                                            fprint,
                                            userId,
                                            deviceId,
                                            fingerprint,
                                        }));
                            }

                            return cli.setDeviceVerified(userId, deviceId, true);
                        }).then(() => {
                            // Tell the user we verified everything
                            const QuestionDialog = sdk.getComponent('dialogs.QuestionDialog');
                            Modal.createTrackedDialog('Slash Commands', 'Verified key', QuestionDialog, {
                                title: _t('Verified key'),
                                description: <div>
                                    <p>
                                        {
                                            _t('The signing key you provided matches the signing key you received ' +
                                                'from %(userId)s\'s device %(deviceId)s. Device marked as verified.',
                                                {userId, deviceId})
                                        }
                                    </p>
                                </div>,
                                hasCancelButton: false,
                            });
                        }),
                    );
                }
            }
            return reject(this.getUsage());
        },
    }),

    // Command definitions for autocompletion ONLY:

    // /me is special because its not handled by SlashCommands.js and is instead done inside the Composer classes
    me: new Command({
        name: 'me',
        args: '<message>',
        description: _td('Displays action'),
    }),
};
/* eslint-enable babel/no-invalid-this */


// helpful aliases
const aliases = {
    j: "join",
};

<<<<<<< HEAD
module.exports = {
    /**
     * Process the given text for /commands and perform them.
     * @param {string} roomId The room in which the command was performed.
     * @param {string} input The raw text input by the user.
     * @return {Object|null} An object with the property 'error' if there was an error
     * processing the command, or 'promise' if a request was sent out.
     * Returns null if the input didn't match a command.
     */
    processInput: function(roomId, input) {
        // trim any trailing whitespace, as it can confuse the parser for
        // IRC-style commands
        input = input.replace(/\s+$/, "");
        if (input[0] === "/") {
            const bits = input.match(/^(\S+?)( +((.|\n)*))?$/);
            let cmd;
            let args;
            if (bits) {
                cmd = bits[1].substring(1).toLowerCase();
                args = bits[3];
            } else {
                cmd = input;
            }
            if (cmd === "me") return null;
            if (aliases[cmd]) {
                cmd = aliases[cmd];
            }
            if (commands[cmd]) {
                return commands[cmd].run(roomId, args);
            } else {
                return reject(_t("Unrecognised command:") + ' ' + input);
            }
        }
        return null; // not a command
    },

    getCommandList: function() {
        // Return all the commands plus /me and /markdown which aren't handled like normal commands
        const cmds = Object.keys(commands).sort().map(function(cmdKey) {
            return commands[cmdKey];
        });
        cmds.push(new Command("me", "<action>", function() {}));
        cmds.push(new Command("markdown", "<on|off>", function() {}));

        return cmds;
    },
};
=======
/**
 * Process the given text for /commands and perform them.
 * @param {string} roomId The room in which the command was performed.
 * @param {string} input The raw text input by the user.
 * @return {Object|null} An object with the property 'error' if there was an error
 * processing the command, or 'promise' if a request was sent out.
 * Returns null if the input didn't match a command.
 */
export function processCommandInput(roomId, input) {
    // trim any trailing whitespace, as it can confuse the parser for
    // IRC-style commands
    input = input.replace(/\s+$/, '');
    if (input[0] !== '/' || input[1] === '/') return null; // not a command

    const bits = input.match(/^(\S+?)( +((.|\n)*))?$/);
    let cmd;
    let args;
    if (bits) {
        cmd = bits[1].substring(1).toLowerCase();
        args = bits[3];
    } else {
        cmd = input;
    }

    if (aliases[cmd]) {
        cmd = aliases[cmd];
    }
    if (CommandMap[cmd]) {
        // if it has no runFn then its an ignored/nop command (autocomplete only) e.g `/me`
        if (!CommandMap[cmd].runFn) return null;

        return CommandMap[cmd].run(roomId, args);
    } else {
        return reject(_t('Unrecognised command:') + ' ' + input);
    }
}
>>>>>>> f429ae56
<|MERGE_RESOLUTION|>--- conflicted
+++ resolved
@@ -476,55 +476,6 @@
     j: "join",
 };
 
-<<<<<<< HEAD
-module.exports = {
-    /**
-     * Process the given text for /commands and perform them.
-     * @param {string} roomId The room in which the command was performed.
-     * @param {string} input The raw text input by the user.
-     * @return {Object|null} An object with the property 'error' if there was an error
-     * processing the command, or 'promise' if a request was sent out.
-     * Returns null if the input didn't match a command.
-     */
-    processInput: function(roomId, input) {
-        // trim any trailing whitespace, as it can confuse the parser for
-        // IRC-style commands
-        input = input.replace(/\s+$/, "");
-        if (input[0] === "/") {
-            const bits = input.match(/^(\S+?)( +((.|\n)*))?$/);
-            let cmd;
-            let args;
-            if (bits) {
-                cmd = bits[1].substring(1).toLowerCase();
-                args = bits[3];
-            } else {
-                cmd = input;
-            }
-            if (cmd === "me") return null;
-            if (aliases[cmd]) {
-                cmd = aliases[cmd];
-            }
-            if (commands[cmd]) {
-                return commands[cmd].run(roomId, args);
-            } else {
-                return reject(_t("Unrecognised command:") + ' ' + input);
-            }
-        }
-        return null; // not a command
-    },
-
-    getCommandList: function() {
-        // Return all the commands plus /me and /markdown which aren't handled like normal commands
-        const cmds = Object.keys(commands).sort().map(function(cmdKey) {
-            return commands[cmdKey];
-        });
-        cmds.push(new Command("me", "<action>", function() {}));
-        cmds.push(new Command("markdown", "<on|off>", function() {}));
-
-        return cmds;
-    },
-};
-=======
 /**
  * Process the given text for /commands and perform them.
  * @param {string} roomId The room in which the command was performed.
@@ -560,5 +511,4 @@
     } else {
         return reject(_t('Unrecognised command:') + ' ' + input);
     }
-}
->>>>>>> f429ae56
+}