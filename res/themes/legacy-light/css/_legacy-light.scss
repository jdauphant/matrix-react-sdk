--- conflicted
+++ resolved
@@ -8,18 +8,12 @@
 /* Noto Color Emoji contains digits, in fixed-width, therefore causing
    digits in flowed text to stand out.
    TODO: Consider putting all emoji fonts to the end rather than the front. */
-<<<<<<< HEAD
-$font-family: nunito, twemoji, 'Apple Color Emoji', 'Segoe UI Emoji', arial, helvetica, sans-serif, 'Noto Color Emoji';
-
-$monospace-font-family: inconsolata, twemoji, 'Apple Color Emoji', 'Segoe UI Emoji', courier, monospace, 'Noto Color Emoji';
-=======
 $font-family: 'Nunito', 'Twemoji', 'Apple Color Emoji', 'Segoe UI Emoji', 'Arial', 'Helvetica', 'Sans-Serif', 'Noto Color Emoji';
 
 $monospace-font-family: 'Inconsolata', 'Twemoji', 'Apple Color Emoji', 'Segoe UI Emoji', 'Courier', 'monospace', 'Noto Color Emoji';
 
 // Colors from Figma Compound https://www.figma.com/file/X4XTH9iS2KGJ2wFKDqkyed/Compound?node-id=557%3A0
 $system-light: #F4F6FA;
->>>>>>> 84af29a7
 
 // unified palette
 // try to use these colors when possible
@@ -187,13 +181,8 @@
 $composer-e2e-icon-color: #91a1c0;
 $header-divider-color: #91a1c0;
 
-<<<<<<< HEAD
-$system-light-color: #F4F6FA;
-$toast-bg-color: $system-light-color;
-=======
-// this probably shouldn't have it's own colour
+$toast-bg-color: $system-light;
 $voipcall-plinth-color: $system-light;
->>>>>>> 84af29a7
 
 // ********************
 
